/// FFI interface for the delta kernel
///
/// Exposes that an engine needs to call from C/C++ to interface with kernel
#[cfg(any(feature = "default-engine", feature = "sync-engine"))]
use std::collections::HashMap;
use std::default::Default;
use std::os::raw::{c_char, c_void};
use std::ptr::NonNull;
use std::sync::Arc;
use tracing::debug;
use url::Url;

use delta_kernel::expressions::{BinaryOperator, Expression, Scalar};
use delta_kernel::schema::{ArrayType, DataType, MapType, PrimitiveType, StructType};
use delta_kernel::snapshot::Snapshot;
use delta_kernel::{DeltaResult, Engine, Error, Table};

mod handle;
use handle::{ArcHandle, SizedArcHandle, Unconstructable};

pub mod scan;

pub(crate) type NullableCvoid = Option<NonNull<c_void>>;

/// Model iterators. This allows an engine to specify iteration however it likes, and we simply wrap
/// the engine functions. The engine retains ownership of the iterator.
#[repr(C)]
pub struct EngineIterator {
    // Opaque data that will be iterated over. This data will be passed to the get_next function
    // each time a next item is requested from the iterator
    data: NonNull<c_void>,
    /// A function that should advance the iterator and return the next time from the data
    /// If the iterator is complete, it should return null. It should be safe to
    /// call `get_next()` multiple times if it returns null.
    get_next: extern "C" fn(data: NonNull<c_void>) -> *const c_void,
}

/// test function to print for items. this assumes each item is an `int`
#[no_mangle]
extern "C" fn iterate(it: &mut EngineIterator) {
    for i in it {
        let i = i as *mut i32;
        let ii = unsafe { &*i };
        println!("Got an item: {:?}", ii);
    }
}

impl Iterator for EngineIterator {
    // Todo: Figure out item type
    type Item = *const c_void;

    fn next(&mut self) -> Option<Self::Item> {
        let next_item = (self.get_next)(self.data);
        if next_item.is_null() {
            None
        } else {
            Some(next_item)
        }
    }
}

/// A non-owned slice of a UTF8 string, intended for arg-passing between kernel and engine. The
/// slice is only valid until the function it was passed into returns, and should not be copied.
///
/// # Safety
///
/// Intentionally not Copy, Clone, Send, nor Sync.
///
/// Whoever instantiates the struct must ensure it does not outlive the data it points to. The
/// compiler cannot help us here, because raw pointers don't have lifetimes. To reduce the risk of
/// accidental misuse, it is recommended to only instantiate this struct as a function arg, by
/// converting a `&str` value `Into<KernelStringSlice>`, so the borrowed reference protects the
/// function call (callee must not retain any references to the slice after the call returns):
///
/// ```
/// fn wants_slice(slice: KernelStringSlice) { ... }
/// let msg = String::from(...);
/// wants_slice(msg.as_ref().into());
/// ```
#[repr(C)]
pub struct KernelStringSlice {
    ptr: *const c_char,
    len: usize,
}

// Intentionally not From, in order to reduce risk of accidental misuse. The main use is for callers
// to pass e.g. `my_str.as_str().into()` as a function arg.
#[allow(clippy::from_over_into)]
impl Into<KernelStringSlice> for &str {
    fn into(self) -> KernelStringSlice {
        KernelStringSlice {
            ptr: self.as_ptr().cast(),
            len: self.len(),
        }
    }
}

trait TryFromStringSlice: Sized {
    unsafe fn try_from_slice(slice: KernelStringSlice) -> Self;
}

impl TryFromStringSlice for String {
    /// Converts a slice back to a string
    ///
    /// # Safety
    ///
    /// The slice must be a valid (non-null) pointer, and must point to the indicated number of
    /// valid utf8 bytes.
    unsafe fn try_from_slice(slice: KernelStringSlice) -> String {
        let slice = unsafe { std::slice::from_raw_parts(slice.ptr.cast(), slice.len) };
        std::str::from_utf8(slice).unwrap().to_string()
    }
}

/// Allow engines to allocate strings of their own type. the contract of calling a passed allocate
/// function is that `kernel_str` is _only_ valid until the return from this function
pub type AllocateStringFn = extern "C" fn(kernel_str: KernelStringSlice) -> NullableCvoid;

// Put KernelBoolSlice in a sub-module, with non-public members, so rust code cannot instantiate it
// directly. It can only be created by converting `From<Vec<bool>>`.
mod private {
    /// Represents an owned slice of boolean values allocated by the kernel. Any time the engine
    /// receives a `KernelBoolSlice` as a return value from a kernel method, engine is responsible
    /// to free that slice, by calling [drop_bool_slice] exactly once.
    #[repr(C)]
    pub struct KernelBoolSlice {
        ptr: *mut bool,
        len: usize,
    }

    impl KernelBoolSlice {
        /// Creates an empty slice.
        pub fn empty() -> KernelBoolSlice {
            KernelBoolSlice {
                ptr: std::ptr::null_mut(),
                len: 0,
            }
        }

        /// Converts this slice back into a `Vec<bool>`.
        ///
        /// # Safety
        ///
        /// The slice must have been originally created `From<Vec<bool>>`, and must not have been
        /// already been consumed by a previous call to this method.
        pub unsafe fn as_ref(&self) -> &[bool] {
            if self.ptr.is_null() {
                Default::default()
            } else {
                unsafe { std::slice::from_raw_parts(self.ptr, self.len) }
            }
        }

        /// Converts this slice back into a `Vec<bool>`.
        ///
        /// # Safety
        ///
        /// The slice must have been originally created `From<Vec<bool>>`, and must not have been
        /// already been consumed by a previous call to this method.
        pub unsafe fn into_vec(self) -> Vec<bool> {
            if self.ptr.is_null() {
                Default::default()
            } else {
                Vec::from_raw_parts(self.ptr, self.len, self.len)
            }
        }
    }

    impl From<Vec<bool>> for KernelBoolSlice {
        fn from(val: Vec<bool>) -> Self {
            let len = val.len();
            let boxed = val.into_boxed_slice();
            let ptr = Box::into_raw(boxed).cast();
            KernelBoolSlice { ptr, len }
        }
    }

    /// # Safety
    ///
    /// Whenever kernel passes a [KernelBoolSlice] to engine, engine assumes ownership of the slice
    /// memory, but must only free it by calling [drop_bool_slice]. Since the global allocator is
    /// threadsafe, it doesn't matter which engine thread invokes that method.
    unsafe impl Send for KernelBoolSlice {}

    /// # Safety
    ///
    /// If engine chooses to leverage concurrency, engine is responsible to prevent data races.
    unsafe impl Sync for KernelBoolSlice {}
}
pub use private::KernelBoolSlice;

/// # Safety
///
/// Caller is responsible for passing a valid handle.
#[no_mangle]
pub unsafe extern "C" fn drop_bool_slice(slice: KernelBoolSlice) {
    let vec = unsafe { slice.into_vec() };
    debug!("Dropping bool slice. It is {vec:#?}");
}

#[repr(C)]
#[derive(Debug)]
pub enum KernelError {
    UnknownError, // catch-all for unrecognized kernel Error types
    FFIError,     // errors encountered in the code layer that supports FFI
    #[cfg(any(feature = "default-engine", feature = "sync-engine"))]
    ArrowError,
    EngineDataTypeError,
    ExtractError,
    GenericError,
    IOErrorError,
    #[cfg(any(feature = "default-engine", feature = "sync-engine"))]
    ParquetError,
    #[cfg(feature = "default-engine")]
    ObjectStoreError,
    #[cfg(feature = "default-engine")]
    ObjectStorePathError,
    #[cfg(feature = "default-engine")]
    Reqwest,
    FileNotFoundError,
    MissingColumnError,
    UnexpectedColumnTypeError,
    MissingDataError,
    MissingVersionError,
    DeletionVectorError,
    InvalidUrlError,
    MalformedJsonError,
    MissingMetadataError,
    MissingProtocolError,
    MissingMetadataAndProtocolError,
    ParseError,
    JoinFailureError,
    Utf8Error,
    ParseIntError,
<<<<<<< HEAD
    InvalidColumnMappingMode,
=======
    InvalidTableLocation,
>>>>>>> e7bccdc1
}

impl From<Error> for KernelError {
    fn from(e: Error) -> Self {
        match e {
            // NOTE: By definition, no kernel Error maps to FFIError
            #[cfg(any(feature = "default-engine", feature = "sync-engine"))]
            Error::Arrow(_) => KernelError::ArrowError,
            Error::EngineDataType(_) => KernelError::EngineDataTypeError,
            Error::Extract(..) => KernelError::ExtractError,
            Error::Generic(_) => KernelError::GenericError,
            Error::GenericError { .. } => KernelError::GenericError,
            Error::IOError(_) => KernelError::IOErrorError,
            #[cfg(any(feature = "default-engine", feature = "sync-engine"))]
            Error::Parquet(_) => KernelError::ParquetError,
            #[cfg(feature = "default-engine")]
            Error::ObjectStore(_) => KernelError::ObjectStoreError,
            #[cfg(feature = "default-engine")]
            Error::ObjectStorePath(_) => KernelError::ObjectStorePathError,
            #[cfg(feature = "default-engine")]
            Error::Reqwest(_) => KernelError::Reqwest,
            Error::FileNotFound(_) => KernelError::FileNotFoundError,
            Error::MissingColumn(_) => KernelError::MissingColumnError,
            Error::UnexpectedColumnType(_) => KernelError::UnexpectedColumnTypeError,
            Error::MissingData(_) => KernelError::MissingDataError,
            Error::MissingVersion => KernelError::MissingVersionError,
            Error::DeletionVector(_) => KernelError::DeletionVectorError,
            Error::InvalidUrl(_) => KernelError::InvalidUrlError,
            Error::MalformedJson(_) => KernelError::MalformedJsonError,
            Error::MissingMetadata => KernelError::MissingMetadataError,
            Error::MissingProtocol => KernelError::MissingProtocolError,
            Error::MissingMetadataAndProtocol => KernelError::MissingMetadataAndProtocolError,
            Error::ParseError(..) => KernelError::ParseError,
            Error::JoinFailure(_) => KernelError::JoinFailureError,
            Error::Utf8Error(_) => KernelError::Utf8Error,
            Error::ParseIntError(_) => KernelError::ParseIntError,
<<<<<<< HEAD
            Error::InvalidColumnMappingMode(_) => KernelError::InvalidColumnMappingMode,
=======
            Error::InvalidTableLocation(_) => KernelError::InvalidTableLocation,
>>>>>>> e7bccdc1
            Error::Backtraced {
                source,
                backtrace: _,
            } => Self::from(*source),
        }
    }
}

/// An error that can be returned to the engine. Engines that wish to associate additional
/// information can define and use any type that is [pointer
/// interconvertible](https://en.cppreference.com/w/cpp/language/static_cast#pointer-interconvertible)
/// with this one -- e.g. by subclassing this struct or by embedding this struct as the first member
/// of a [standard layout](https://en.cppreference.com/w/cpp/language/data_members#Standard-layout)
/// class.
#[repr(C)]
pub struct EngineError {
    etype: KernelError,
}

/// Semantics: Kernel will always immediately return the leaked engine error to the engine (if it
/// allocated one at all), and engine is responsible for freeing it.
#[repr(C)]
pub enum ExternResult<T> {
    Ok(T),
    Err(*mut EngineError),
}

pub type AllocateErrorFn =
    extern "C" fn(etype: KernelError, msg: KernelStringSlice) -> *mut EngineError;

// NOTE: We can't "just" impl From<DeltaResult<T>> because we require an error allocator.
impl<T> ExternResult<T> {
    pub fn is_ok(&self) -> bool {
        match self {
            Self::Ok(_) => true,
            Self::Err(_) => false,
        }
    }
    pub fn is_err(&self) -> bool {
        !self.is_ok()
    }
}

/// Represents an engine error allocator. Ultimately all implementations will fall back to an
/// [`AllocateErrorFn`] provided by the engine, but the trait allows us to conveniently access the
/// allocator in various types that may wrap it.
pub trait AllocateError {
    /// Allocates a new error in engine memory and returns the resulting pointer. The engine is
    /// expected to copy the passed-in message, which is only guaranteed to remain valid until the
    /// call returns. Kernel will always immediately return the result of this method to the engine.
    ///
    /// # Safety
    ///
    /// The string slice must be valid until the call returns, and the error allocator must also be
    /// valid.
    unsafe fn allocate_error(&self, etype: KernelError, msg: KernelStringSlice)
        -> *mut EngineError;
}

// TODO: Why is this even needed...
impl AllocateError for &dyn AllocateError {
    unsafe fn allocate_error(
        &self,
        etype: KernelError,
        msg: KernelStringSlice,
    ) -> *mut EngineError {
        (*self).allocate_error(etype, msg)
    }
}

impl AllocateError for AllocateErrorFn {
    unsafe fn allocate_error(
        &self,
        etype: KernelError,
        msg: KernelStringSlice,
    ) -> *mut EngineError {
        self(etype, msg)
    }
}
impl AllocateError for *const ExternEngineHandle {
    /// # Safety
    ///
    /// In addition to the usual requirements, the engine handle must be valid.
    unsafe fn allocate_error(
        &self,
        etype: KernelError,
        msg: KernelStringSlice,
    ) -> *mut EngineError {
        ArcHandle::clone_as_arc(*self)
            .error_allocator()
            .allocate_error(etype, msg)
    }
}

/// Converts a [DeltaResult] into an [ExternResult], using the engine's error allocator.
///
/// # Safety
///
/// The allocator must be valid.
trait IntoExternResult<T> {
    unsafe fn into_extern_result(self, allocate_error: impl AllocateError) -> ExternResult<T>;
}

impl<T> IntoExternResult<T> for DeltaResult<T> {
    unsafe fn into_extern_result(self, allocate_error: impl AllocateError) -> ExternResult<T> {
        match self {
            Ok(ok) => ExternResult::Ok(ok),
            Err(err) => {
                let msg = format!("{}", err);
                let err = unsafe { allocate_error.allocate_error(err.into(), msg.as_str().into()) };
                ExternResult::Err(err)
            }
        }
    }
}

// A wrapper for Engine which defines additional FFI-specific methods.
pub trait ExternEngine: Send + Sync {
    fn engine(&self) -> Arc<dyn Engine>;
    fn error_allocator(&self) -> &dyn AllocateError;
}

pub struct ExternEngineHandle {
    _unconstructable: Unconstructable,
}

impl ArcHandle for ExternEngineHandle {
    type Target = dyn ExternEngine;
}

struct ExternEngineVtable {
    // Actual engine instance to use
    engine: Arc<dyn Engine>,
    allocate_error: AllocateErrorFn,
}

/// # Safety
///
/// Kernel doesn't use any threading or concurrency. If engine chooses to do so, engine is
/// responsible for handling  any races that could result.
unsafe impl Send for ExternEngineVtable {}

/// # Safety
///
/// Kernel doesn't use any threading or concurrency. If engine chooses to do so, engine is
/// responsible for handling any races that could result.
///
/// These are needed because anything wrapped in Arc "should" implement it
/// Basically, by failing to implement these traits, we forbid the engine from being able to declare
/// its thread-safety (because rust assumes it is not threadsafe). By implementing them, we leave it
/// up to the engine to enforce thread safety if engine chooses to use threads at all.
unsafe impl Sync for ExternEngineVtable {}

impl ExternEngine for ExternEngineVtable {
    fn engine(&self) -> Arc<dyn Engine> {
        self.engine.clone()
    }
    fn error_allocator(&self) -> &dyn AllocateError {
        &self.allocate_error
    }
}

/// # Safety
///
/// Caller is responsible for passing a valid path pointer.
unsafe fn unwrap_and_parse_path_as_url(path: KernelStringSlice) -> DeltaResult<Url> {
    let path = unsafe { String::try_from_slice(path) };
    let table = Table::try_from_uri(path)?;
    Ok(table.location().clone())
}

/// A builder that allows setting options on the `Engine` before actually building it
#[cfg(any(feature = "default-engine", feature = "sync-engine"))]
pub struct EngineBuilder {
    url: Url,
    allocate_fn: AllocateErrorFn,
    options: HashMap<String, String>,
}

#[cfg(any(feature = "default-engine", feature = "sync-engine"))]
impl EngineBuilder {
    fn set_option(&mut self, key: String, val: String) {
        self.options.insert(key, val);
    }
}

/// Get a "builder" that can be used to construct an engine. The function
/// [`set_builder_option`] can be used to set options on the builder prior to constructing the
/// actual engine
///
/// # Safety
/// Caller is responsible for passing a valid path pointer.
#[cfg(feature = "default-engine")]
#[no_mangle]
pub unsafe extern "C" fn get_engine_builder(
    path: KernelStringSlice,
    allocate_error: AllocateErrorFn,
) -> ExternResult<*mut EngineBuilder> {
    get_engine_builder_impl(path, allocate_error).into_extern_result(allocate_error)
}

#[cfg(feature = "default-engine")]
unsafe fn get_engine_builder_impl(
    path: KernelStringSlice,
    allocate_fn: AllocateErrorFn,
) -> DeltaResult<*mut EngineBuilder> {
    let url = unsafe { unwrap_and_parse_path_as_url(path) }?;
    let builder = Box::new(EngineBuilder {
        url,
        allocate_fn,
        options: HashMap::default(),
    });
    Ok(Box::into_raw(builder))
}

/// Set an option on the builder
///
/// # Safety
///
/// Caller must pass a valid EngineBuilder pointer, and valid slices for key and value
#[cfg(feature = "default-engine")]
#[no_mangle]
pub unsafe extern "C" fn set_builder_option(
    builder: &mut EngineBuilder,
    key: KernelStringSlice,
    value: KernelStringSlice,
) {
    let key = unsafe { String::try_from_slice(key) };
    let value = unsafe { String::try_from_slice(value) };
    builder.set_option(key, value);
}

/// Consume the builder and return an engine. After calling, the passed pointer is _no
/// longer valid_.
///
/// # Safety
///
/// Caller is responsible to pass a valid EngineBuilder pointer, and to not use it again afterwards
#[cfg(feature = "default-engine")]
#[no_mangle]
pub unsafe extern "C" fn builder_build(
    builder: *mut EngineBuilder,
) -> ExternResult<*const ExternEngineHandle> {
    let builder_box = unsafe { Box::from_raw(builder) };
    get_default_engine_impl(
        builder_box.url,
        builder_box.options,
        builder_box.allocate_fn,
    )
    .into_extern_result(builder_box.allocate_fn)
}

/// # Safety
///
/// Caller is responsible for passing a valid path pointer.
#[cfg(feature = "default-engine")]
#[no_mangle]
pub unsafe extern "C" fn get_default_engine(
    path: KernelStringSlice,
    allocate_error: AllocateErrorFn,
) -> ExternResult<*const ExternEngineHandle> {
    get_default_default_engine_impl(path, allocate_error).into_extern_result(allocate_error)
}

// get the default version of the default engine :)
#[cfg(feature = "default-engine")]
unsafe fn get_default_default_engine_impl(
    path: KernelStringSlice,
    allocate_error: AllocateErrorFn,
) -> DeltaResult<*const ExternEngineHandle> {
    let url = unsafe { unwrap_and_parse_path_as_url(path) }?;
    get_default_engine_impl(url, Default::default(), allocate_error)
}

#[cfg(feature = "default-engine")]
unsafe fn get_default_engine_impl(
    url: Url,
    options: HashMap<String, String>,
    allocate_error: AllocateErrorFn,
) -> DeltaResult<*const ExternEngineHandle> {
    use delta_kernel::engine::default::executor::tokio::TokioBackgroundExecutor;
    use delta_kernel::engine::default::DefaultEngine;
    let engine = DefaultEngine::<TokioBackgroundExecutor>::try_new(
        &url,
        options,
        Arc::new(TokioBackgroundExecutor::new()),
    );
    let engine = Arc::new(engine.map_err(Error::generic)?);
    let engine: Arc<dyn ExternEngine> = Arc::new(ExternEngineVtable {
        engine,
        allocate_error,
    });
    Ok(ArcHandle::into_handle(engine))
}

/// # Safety
///
/// Caller is responsible for passing a valid handle.
#[no_mangle]
pub unsafe extern "C" fn drop_engine(engine: *const ExternEngineHandle) {
    ArcHandle::drop_handle(engine);
}

pub struct SnapshotHandle {
    _unconstructable: Unconstructable,
}

impl SizedArcHandle for SnapshotHandle {
    type Target = Snapshot;
}

/// Get the latest snapshot from the specified table
///
/// # Safety
///
/// Caller is responsible for passing valid handles and path pointer.
#[no_mangle]
pub unsafe extern "C" fn snapshot(
    path: KernelStringSlice,
    engine: *const ExternEngineHandle,
) -> ExternResult<*const SnapshotHandle> {
    snapshot_impl(path, engine).into_extern_result(engine)
}

unsafe fn snapshot_impl(
    path: KernelStringSlice,
    extern_engine: *const ExternEngineHandle,
) -> DeltaResult<*const SnapshotHandle> {
    let url = unsafe { unwrap_and_parse_path_as_url(path) }?;
    let extern_engine = unsafe { ArcHandle::clone_as_arc(extern_engine) };
    let snapshot = Snapshot::try_new(url, extern_engine.engine().as_ref(), None)?;
    Ok(ArcHandle::into_handle(snapshot))
}

/// # Safety
///
/// Caller is responsible for passing a valid handle.
#[no_mangle]
pub unsafe extern "C" fn drop_snapshot(snapshot: *const SnapshotHandle) {
    ArcHandle::drop_handle(snapshot);
}

/// Get the version of the specified snapshot
///
/// # Safety
///
/// Caller is responsible for passing a valid handle.
#[no_mangle]
pub unsafe extern "C" fn version(snapshot: *const SnapshotHandle) -> u64 {
    let snapshot = unsafe { ArcHandle::clone_as_arc(snapshot) };
    snapshot.version()
}

/// The `EngineSchemaVisitor` defines a visitor system to allow engines to build their own
/// representation of a schema from a particular schema within kernel.
///
/// The model is list based. When the kernel needs a list, it will ask engine to allocate one of a
/// particular size. Once allocated the engine returns an `id`, which can be any integer identifier
/// ([`usize`]) the engine wants, and will be passed back to the engine to identify the list in the
/// future.
///
/// Every schema element the kernel visits belongs to some list of "sibling" elements. The schema
/// itself is a list of schema elements, and every complex type (struct, map, array) contains a list
/// of "child" elements.
///  1. Before visiting schema or any complex type, the kernel asks the engine to allocate a list to
///     hold its children
///  2. When visiting any schema element, the kernel passes its parent's "child list" as the
///     "sibling list" the element should be appended to:
///      - For the top-level schema, visit each top-level column, passing the column's name and type
///      - For a struct, first visit each struct field, passing the field's name, type, nullability,
///        and metadata
///      - For a map, visit the key and value, passing its special name ("map_key" or "map_value"),
///        type, and value nullability (keys are never nullable)
///      - For a list, visit the element, passing its special name ("array_element"), type, and
///        nullability
///  3. When visiting a complex schema element, the kernel also passes the "child list" containing
///     that element's (already-visited) children.
///  4. The [`visit_schema`] method returns the id of the list of top-level columns
// WARNING: the visitor MUST NOT retain internal references to the string slices passed to visitor methods
// TODO: struct nullability and field metadata
#[repr(C)]
pub struct EngineSchemaVisitor {
    /// opaque state pointer
    pub data: *mut c_void,
    /// Creates a new field list, optionally reserving capacity up front
    pub make_field_list: extern "C" fn(data: *mut c_void, reserve: usize) -> usize,

    // visitor methods that should instantiate and append the appropriate type to the field list
    /// Indicate that the schema contains a `Struct` type. The top level of a Schema is always a
    /// `Struct`. The fields of the `Struct` are in the list identified by `child_list_id`.
    pub visit_struct: extern "C" fn(
        data: *mut c_void,
        sibling_list_id: usize,
        name: KernelStringSlice,
        child_list_id: usize,
    ),

    /// Indicate that the schema contains an Array type. `child_list_id` will be a _one_ item list
    /// with the array's element type
    pub visit_array: extern "C" fn(
        data: *mut c_void,
        sibling_list_id: usize,
        name: KernelStringSlice,
        contains_null: bool, // if this array can contain null values
        child_list_id: usize,
    ),

    /// Indicate that the schema contains an Map type. `child_list_id` will be a _two_ item list
    /// where the first element is the map's key type and the second element is the
    /// map's value type
    pub visit_map: extern "C" fn(
        data: *mut c_void,
        sibling_list_id: usize,
        name: KernelStringSlice,
        value_contains_null: bool, // if this map can contain null values
        child_list_id: usize,
    ),

    /// visit a `decimal` with the specified `precision` and `scale`
    pub visit_decimal: extern "C" fn(
        data: *mut c_void,
        sibling_list_id: usize,
        name: KernelStringSlice,
        precision: u8,
        scale: i8,
    ),

    /// Visit a `string` belonging to the list identified by `sibling_list_id`.
    pub visit_string:
        extern "C" fn(data: *mut c_void, sibling_list_id: usize, name: KernelStringSlice),

    /// Visit a `long` belonging to the list identified by `sibling_list_id`.
    pub visit_long:
        extern "C" fn(data: *mut c_void, sibling_list_id: usize, name: KernelStringSlice),

    /// Visit an `integer` belonging to the list identified by `sibling_list_id`.
    pub visit_integer:
        extern "C" fn(data: *mut c_void, sibling_list_id: usize, name: KernelStringSlice),

    /// Visit a `short` belonging to the list identified by `sibling_list_id`.
    pub visit_short:
        extern "C" fn(data: *mut c_void, sibling_list_id: usize, name: KernelStringSlice),

    /// Visit a `byte` belonging to the list identified by `sibling_list_id`.
    pub visit_byte:
        extern "C" fn(data: *mut c_void, sibling_list_id: usize, name: KernelStringSlice),

    /// Visit a `float` belonging to the list identified by `sibling_list_id`.
    pub visit_float:
        extern "C" fn(data: *mut c_void, sibling_list_id: usize, name: KernelStringSlice),

    /// Visit a `double` belonging to the list identified by `sibling_list_id`.
    pub visit_double:
        extern "C" fn(data: *mut c_void, sibling_list_id: usize, name: KernelStringSlice),

    /// Visit a `boolean` belonging to the list identified by `sibling_list_id`.
    pub visit_boolean:
        extern "C" fn(data: *mut c_void, sibling_list_id: usize, name: KernelStringSlice),

    /// Visit `binary` belonging to the list identified by `sibling_list_id`.
    pub visit_binary:
        extern "C" fn(data: *mut c_void, sibling_list_id: usize, name: KernelStringSlice),

    /// Visit a `date` belonging to the list identified by `sibling_list_id`.
    pub visit_date:
        extern "C" fn(data: *mut c_void, sibling_list_id: usize, name: KernelStringSlice),

    /// Visit a `timestamp` belonging to the list identified by `sibling_list_id`.
    pub visit_timestamp:
        extern "C" fn(data: *mut c_void, sibling_list_id: usize, name: KernelStringSlice),

    /// Visit a `timestamp` with no timezone belonging to the list identified by `sibling_list_id`.
    pub visit_timestamp_ntz:
        extern "C" fn(data: *mut c_void, sibling_list_id: usize, name: KernelStringSlice),
}

/// Visit the schema of the passed `SnapshotHandle`, using the provided `visitor`. See the
/// documentation of [`EngineSchemaVisitor`] for a description of how this visitor works.
///
/// This method returns the id of the list allocated to hold the top level schema columns.
///
/// # Safety
///
/// Caller is responsible for passing a valid snapshot handle and schema visitor.
#[no_mangle]
pub unsafe extern "C" fn visit_schema(
    snapshot: *const SnapshotHandle,
    visitor: &mut EngineSchemaVisitor,
) -> usize {
    let snapshot = unsafe { ArcHandle::clone_as_arc(snapshot) };
    // Visit all the fields of a struct and return the list of children
    fn visit_struct_fields(visitor: &EngineSchemaVisitor, s: &StructType) -> usize {
        let child_list_id = (visitor.make_field_list)(visitor.data, s.fields.len());
        for field in s.fields() {
            visit_schema_item(field.data_type(), field.name(), visitor, child_list_id);
        }
        child_list_id
    }

    fn visit_array_item(visitor: &EngineSchemaVisitor, at: &ArrayType) -> usize {
        let child_list_id = (visitor.make_field_list)(visitor.data, 1);
        visit_schema_item(&at.element_type, "array_element", visitor, child_list_id);
        child_list_id
    }

    fn visit_map_types(visitor: &EngineSchemaVisitor, mt: &MapType) -> usize {
        let child_list_id = (visitor.make_field_list)(visitor.data, 2);
        visit_schema_item(&mt.key_type, "map_key", visitor, child_list_id);
        visit_schema_item(&mt.value_type, "map_value", visitor, child_list_id);
        child_list_id
    }

    // Visit a struct field (recursively) and add the result to the list of siblings.
    fn visit_schema_item(
        data_type: &DataType,
        name: &str,
        visitor: &EngineSchemaVisitor,
        sibling_list_id: usize,
    ) {
        macro_rules! call {
            ( $visitor_fn:ident $(, $extra_args:expr) *) => {
                (visitor.$visitor_fn)(visitor.data, sibling_list_id, name.into() $(, $extra_args) *)
            };
        }
        match data_type {
            DataType::Struct(st) => call!(visit_struct, visit_struct_fields(visitor, st)),
            DataType::Map(mt) => {
                call!(
                    visit_map,
                    mt.value_contains_null,
                    visit_map_types(visitor, mt)
                )
            }
            DataType::Array(at) => {
                call!(visit_array, at.contains_null, visit_array_item(visitor, at))
            }
            DataType::Primitive(PrimitiveType::Decimal(precision, scale)) => {
                call!(visit_decimal, *precision, *scale)
            }
            &DataType::STRING => call!(visit_string),
            &DataType::LONG => call!(visit_long),
            &DataType::INTEGER => call!(visit_integer),
            &DataType::SHORT => call!(visit_short),
            &DataType::BYTE => call!(visit_byte),
            &DataType::FLOAT => call!(visit_float),
            &DataType::DOUBLE => call!(visit_double),
            &DataType::BOOLEAN => call!(visit_boolean),
            &DataType::BINARY => call!(visit_binary),
            &DataType::DATE => call!(visit_date),
            &DataType::TIMESTAMP => call!(visit_timestamp),
            &DataType::TIMESTAMP_NTZ => call!(visit_timestamp_ntz),
        }
    }

    visit_struct_fields(visitor, snapshot.schema())
}

// A set that can identify its contents by address
pub struct ReferenceSet<T> {
    map: std::collections::HashMap<usize, T>,
    next_id: usize,
}

impl<T> ReferenceSet<T> {
    pub fn new() -> Self {
        Default::default()
    }

    // Inserts a new value into the set. This always creates a new entry
    // because the new value cannot have the same address as any existing value.
    // Returns a raw pointer to the value. This pointer serves as a key that
    // can be used later to take() from the set, and should NOT be dereferenced.
    pub fn insert(&mut self, value: T) -> usize {
        let id = self.next_id;
        self.next_id += 1;
        self.map.insert(id, value);
        id
    }

    // Attempts to remove a value from the set, if present.
    pub fn take(&mut self, i: usize) -> Option<T> {
        self.map.remove(&i)
    }

    // True if the set contains an object whose address matches the pointer.
    pub fn contains(&self, id: usize) -> bool {
        self.map.contains_key(&id)
    }

    // The current size of the set.
    pub fn len(&self) -> usize {
        self.map.len()
    }

    pub fn is_empty(&self) -> bool {
        self.map.is_empty()
    }
}

impl<T> Default for ReferenceSet<T> {
    fn default() -> Self {
        Self {
            map: Default::default(),
            // NOTE: 0 is interpreted as None
            next_id: 1,
        }
    }
}

#[derive(Default)]
pub struct KernelExpressionVisitorState {
    // TODO: ReferenceSet<Box<dyn MetadataFilterFn>> instead?
    inflight_expressions: ReferenceSet<Expression>,
}
impl KernelExpressionVisitorState {
    fn new() -> Self {
        Self {
            inflight_expressions: Default::default(),
        }
    }
}

/// A predicate that can be used to skip data when scanning.
///
/// When invoking [`scan::scan`], The engine provides a pointer to the (engine's native) predicate,
/// along with a visitor function that can be invoked to recursively visit the predicate. This
/// engine state must be valid until the call to `scan::scan` returns. Inside that method, the
/// kernel allocates visitor state, which becomes the second argument to the predicate visitor
/// invocation along with the engine-provided predicate pointer. The visitor state is valid for the
/// lifetime of the predicate visitor invocation. Thanks to this double indirection, engine and
/// kernel each retain ownership of their respective objects, with no need to coordinate memory
/// lifetimes with the other.
#[repr(C)]
pub struct EnginePredicate {
    predicate: *mut c_void,
    visitor:
        extern "C" fn(predicate: *mut c_void, state: &mut KernelExpressionVisitorState) -> usize,
}

fn wrap_expression(state: &mut KernelExpressionVisitorState, expr: Expression) -> usize {
    state.inflight_expressions.insert(expr)
}

fn unwrap_kernel_expression(
    state: &mut KernelExpressionVisitorState,
    exprid: usize,
) -> Option<Expression> {
    state.inflight_expressions.take(exprid)
}

// TODO move visitors to separate module
fn visit_expression_binary(
    state: &mut KernelExpressionVisitorState,
    op: BinaryOperator,
    a: usize,
    b: usize,
) -> usize {
    let left = unwrap_kernel_expression(state, a).map(Box::new);
    let right = unwrap_kernel_expression(state, b).map(Box::new);
    match left.zip(right) {
        Some((left, right)) => {
            wrap_expression(state, Expression::BinaryOperation { op, left, right })
        }
        None => 0, // invalid child => invalid node
    }
}

// The EngineIterator is not thread safe, not reentrant, not owned by callee, not freed by callee.
#[no_mangle]
pub extern "C" fn visit_expression_and(
    state: &mut KernelExpressionVisitorState,
    children: &mut EngineIterator,
) -> usize {
    let result = Expression::and_from(
        children.flat_map(|child| unwrap_kernel_expression(state, child as usize)),
    );
    wrap_expression(state, result)
}

#[no_mangle]
pub extern "C" fn visit_expression_lt(
    state: &mut KernelExpressionVisitorState,
    a: usize,
    b: usize,
) -> usize {
    visit_expression_binary(state, BinaryOperator::LessThan, a, b)
}

#[no_mangle]
pub extern "C" fn visit_expression_le(
    state: &mut KernelExpressionVisitorState,
    a: usize,
    b: usize,
) -> usize {
    visit_expression_binary(state, BinaryOperator::LessThanOrEqual, a, b)
}

#[no_mangle]
pub extern "C" fn visit_expression_gt(
    state: &mut KernelExpressionVisitorState,
    a: usize,
    b: usize,
) -> usize {
    visit_expression_binary(state, BinaryOperator::GreaterThan, a, b)
}

#[no_mangle]
pub extern "C" fn visit_expression_ge(
    state: &mut KernelExpressionVisitorState,
    a: usize,
    b: usize,
) -> usize {
    visit_expression_binary(state, BinaryOperator::GreaterThanOrEqual, a, b)
}

#[no_mangle]
pub extern "C" fn visit_expression_eq(
    state: &mut KernelExpressionVisitorState,
    a: usize,
    b: usize,
) -> usize {
    visit_expression_binary(state, BinaryOperator::Equal, a, b)
}

/// # Safety
/// The string slice must be valid
#[no_mangle]
pub unsafe extern "C" fn visit_expression_column(
    state: &mut KernelExpressionVisitorState,
    name: KernelStringSlice,
    allocate_error: AllocateErrorFn,
) -> ExternResult<usize> {
    visit_expression_column_impl(state, name).into_extern_result(allocate_error)
}
unsafe fn visit_expression_column_impl(
    state: &mut KernelExpressionVisitorState,
    name: KernelStringSlice,
) -> DeltaResult<usize> {
    let name = unsafe { String::try_from_slice(name) };
    Ok(wrap_expression(state, Expression::Column(name)))
}

/// # Safety
/// The string slice must be valid
#[no_mangle]
pub unsafe extern "C" fn visit_expression_literal_string(
    state: &mut KernelExpressionVisitorState,
    value: KernelStringSlice,
    allocate_error: AllocateErrorFn,
) -> ExternResult<usize> {
    visit_expression_literal_string_impl(state, value).into_extern_result(allocate_error)
}
unsafe fn visit_expression_literal_string_impl(
    state: &mut KernelExpressionVisitorState,
    value: KernelStringSlice,
) -> DeltaResult<usize> {
    let value = unsafe { String::try_from_slice(value) };
    Ok(wrap_expression(
        state,
        Expression::Literal(Scalar::from(value)),
    ))
}

#[no_mangle]
pub extern "C" fn visit_expression_literal_long(
    state: &mut KernelExpressionVisitorState,
    value: i64,
) -> usize {
    wrap_expression(state, Expression::Literal(Scalar::from(value)))
}<|MERGE_RESOLUTION|>--- conflicted
+++ resolved
@@ -232,11 +232,8 @@
     JoinFailureError,
     Utf8Error,
     ParseIntError,
-<<<<<<< HEAD
     InvalidColumnMappingMode,
-=======
     InvalidTableLocation,
->>>>>>> e7bccdc1
 }
 
 impl From<Error> for KernelError {
@@ -273,11 +270,8 @@
             Error::JoinFailure(_) => KernelError::JoinFailureError,
             Error::Utf8Error(_) => KernelError::Utf8Error,
             Error::ParseIntError(_) => KernelError::ParseIntError,
-<<<<<<< HEAD
             Error::InvalidColumnMappingMode(_) => KernelError::InvalidColumnMappingMode,
-=======
             Error::InvalidTableLocation(_) => KernelError::InvalidTableLocation,
->>>>>>> e7bccdc1
             Error::Backtraced {
                 source,
                 backtrace: _,
