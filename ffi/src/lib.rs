/// FFI interface for the delta kernel
///
/// Exposes that an engine needs to call from C/C++ to interface with kernel
#[cfg(any(feature = "default-engine", feature = "sync-engine"))]
use std::collections::HashMap;
use std::default::Default;
use std::os::raw::{c_char, c_void};
use std::ptr::NonNull;
use std::sync::Arc;
use tracing::debug;
use url::Url;

use delta_kernel::expressions::{BinaryOperator, Expression, Scalar};
use delta_kernel::schema::{ArrayType, DataType, MapType, PrimitiveType, StructType};
use delta_kernel::snapshot::Snapshot;
use delta_kernel::{DeltaResult, Engine, Error, Table};
use delta_kernel_ffi_macros::handle_descriptor;

/// cbindgen:ignore
#[cfg(feature = "developer-visibility")]
pub mod handle;
#[cfg(not(feature = "developer-visibility"))]
pub(crate) mod handle;

use handle::Handle;

// The handle_descriptor macro needs this, because it needs to emit fully qualified type names. THe
// actual prod code could use `crate::`, but doc tests can't because they're not "inside" the crate.
// relies on `crate::`
extern crate self as delta_kernel_ffi;

pub mod scan;

pub(crate) type NullableCvoid = Option<NonNull<c_void>>;

/// Model iterators. This allows an engine to specify iteration however it likes, and we simply wrap
/// the engine functions. The engine retains ownership of the iterator.
#[repr(C)]
pub struct EngineIterator {
    // Opaque data that will be iterated over. This data will be passed to the get_next function
    // each time a next item is requested from the iterator
    data: NonNull<c_void>,
    /// A function that should advance the iterator and return the next time from the data
    /// If the iterator is complete, it should return null. It should be safe to
    /// call `get_next()` multiple times if it returns null.
    get_next: extern "C" fn(data: NonNull<c_void>) -> *const c_void,
}

impl Iterator for EngineIterator {
    // Todo: Figure out item type
    type Item = *const c_void;

    fn next(&mut self) -> Option<Self::Item> {
        let next_item = (self.get_next)(self.data);
        if next_item.is_null() {
            None
        } else {
            Some(next_item)
        }
    }
}

/// A non-owned slice of a UTF8 string, intended for arg-passing between kernel and engine. The
/// slice is only valid until the function it was passed into returns, and should not be copied.
///
/// # Safety
///
/// Intentionally not Copy, Clone, Send, nor Sync.
///
/// Whoever instantiates the struct must ensure it does not outlive the data it points to. The
/// compiler cannot help us here, because raw pointers don't have lifetimes. To reduce the risk of
/// accidental misuse, it is recommended to only instantiate this struct as a function arg, by
/// converting a string slice `Into` a `KernelStringSlice`. That way, the borrowed reference at call
/// site protects the `KernelStringSlice` until the function returns. Meanwhile, the callee should
/// assume that the slice is only valid until the function returns, and must not retain any
/// references to the slice or its data that could outlive the function call.
///
/// ```
<<<<<<< HEAD
/// # use delta_kernel_ffi::KernelStringSlice;
/// fn wants_slice(slice: KernelStringSlice) { }
/// let msg = String::from("hello");
=======
/// fn wants_slice(slice: KernelStringSlice) { ... }
/// let msg = String::from(...);
>>>>>>> 1b855ddb
/// wants_slice(msg.into());
/// ```
#[repr(C)]
pub struct KernelStringSlice {
    ptr: *const c_char,
    len: usize,
}

// We can construct a `KernelStringSlice` from anything that acts like a Rust string slice. The user
// of this trait is still responsible to ensure the result doesn't outlive the input data tho --
// especially if it crosses an FFI boundary to or from external code.
impl<T: AsRef<[u8]>> From<T> for KernelStringSlice {
    fn from(s: T) -> Self {
        let s = s.as_ref();
        KernelStringSlice {
            ptr: s.as_ptr().cast(),
            len: s.len(),
        }
    }
}

trait TryFromStringSlice: Sized {
    unsafe fn try_from_slice(slice: KernelStringSlice) -> DeltaResult<Self>;
}

impl TryFromStringSlice for String {
    /// Converts a slice back to a string
    ///
    /// # Safety
    ///
    /// The slice must be a valid (non-null) pointer, and must point to the indicated number of
    /// valid utf8 bytes.
    unsafe fn try_from_slice(slice: KernelStringSlice) -> DeltaResult<String> {
        let slice = unsafe { std::slice::from_raw_parts(slice.ptr.cast(), slice.len) };
        let slice = std::str::from_utf8(slice)?;
        Ok(slice.into())
    }
}

/// Allow engines to allocate strings of their own type. the contract of calling a passed allocate
/// function is that `kernel_str` is _only_ valid until the return from this function
pub type AllocateStringFn = extern "C" fn(kernel_str: KernelStringSlice) -> NullableCvoid;

// Put KernelBoolSlice in a sub-module, with non-public members, so rust code cannot instantiate it
// directly. It can only be created by converting `From<Vec<bool>>`.
mod private {
    /// Represents an owned slice of boolean values allocated by the kernel. Any time the engine
    /// receives a `KernelBoolSlice` as a return value from a kernel method, engine is responsible
    /// to free that slice, by calling [super::drop_bool_slice] exactly once.
    #[repr(C)]
    pub struct KernelBoolSlice {
        ptr: *mut bool,
        len: usize,
    }

    impl KernelBoolSlice {
        /// Creates an empty slice.
        pub fn empty() -> KernelBoolSlice {
            KernelBoolSlice {
                ptr: std::ptr::null_mut(),
                len: 0,
            }
        }

        /// Converts this slice back into a `Vec<bool>`.
        ///
        /// # Safety
        ///
        /// The slice must have been originally created `From<Vec<bool>>`, and must not have been
        /// already been consumed by a previous call to this method.
        pub unsafe fn as_ref(&self) -> &[bool] {
            if self.ptr.is_null() {
                Default::default()
            } else {
                unsafe { std::slice::from_raw_parts(self.ptr, self.len) }
            }
        }

        /// Converts this slice back into a `Vec<bool>`.
        ///
        /// # Safety
        ///
        /// The slice must have been originally created `From<Vec<bool>>`, and must not have been
        /// already been consumed by a previous call to this method.
        pub unsafe fn into_vec(self) -> Vec<bool> {
            if self.ptr.is_null() {
                Default::default()
            } else {
                Vec::from_raw_parts(self.ptr, self.len, self.len)
            }
        }
    }

    impl From<Vec<bool>> for KernelBoolSlice {
        fn from(val: Vec<bool>) -> Self {
            let len = val.len();
            let boxed = val.into_boxed_slice();
            let ptr = Box::into_raw(boxed).cast();
            KernelBoolSlice { ptr, len }
        }
    }

    /// # Safety
    ///
    /// Whenever kernel passes a [KernelBoolSlice] to engine, engine assumes ownership of the slice
    /// memory, but must only free it by calling [super::drop_bool_slice]. Since the global
    /// allocator is threadsafe, it doesn't matter which engine thread invokes that method.
    unsafe impl Send for KernelBoolSlice {}

    /// # Safety
    ///
    /// If engine chooses to leverage concurrency, engine is responsible to prevent data races.
    unsafe impl Sync for KernelBoolSlice {}
}
pub use private::KernelBoolSlice;

/// # Safety
///
/// Caller is responsible for passing a valid handle.
#[no_mangle]
pub unsafe extern "C" fn drop_bool_slice(slice: KernelBoolSlice) {
    let vec = unsafe { slice.into_vec() };
    debug!("Dropping bool slice. It is {vec:#?}");
}

#[repr(C)]
#[derive(Debug)]
pub enum KernelError {
    UnknownError, // catch-all for unrecognized kernel Error types
    FFIError,     // errors encountered in the code layer that supports FFI
    #[cfg(any(feature = "default-engine", feature = "sync-engine"))]
    ArrowError,
    EngineDataTypeError,
    ExtractError,
    GenericError,
    IOErrorError,
    #[cfg(any(feature = "default-engine", feature = "sync-engine"))]
    ParquetError,
    #[cfg(feature = "default-engine")]
    ObjectStoreError,
    #[cfg(feature = "default-engine")]
    ObjectStorePathError,
    #[cfg(feature = "default-engine")]
    Reqwest,
    FileNotFoundError,
    MissingColumnError,
    UnexpectedColumnTypeError,
    MissingDataError,
    MissingVersionError,
    DeletionVectorError,
    InvalidUrlError,
    MalformedJsonError,
    MissingMetadataError,
    MissingProtocolError,
    MissingMetadataAndProtocolError,
    ParseError,
    JoinFailureError,
    Utf8Error,
    ParseIntError,
    InvalidColumnMappingMode,
    InvalidTableLocation,
    InvalidDecimalError,
}

impl From<Error> for KernelError {
    fn from(e: Error) -> Self {
        match e {
            // NOTE: By definition, no kernel Error maps to FFIError
            #[cfg(any(feature = "default-engine", feature = "sync-engine"))]
            Error::Arrow(_) => KernelError::ArrowError,
            Error::EngineDataType(_) => KernelError::EngineDataTypeError,
            Error::Extract(..) => KernelError::ExtractError,
            Error::Generic(_) => KernelError::GenericError,
            Error::GenericError { .. } => KernelError::GenericError,
            Error::IOError(_) => KernelError::IOErrorError,
            #[cfg(any(feature = "default-engine", feature = "sync-engine"))]
            Error::Parquet(_) => KernelError::ParquetError,
            #[cfg(feature = "default-engine")]
            Error::ObjectStore(_) => KernelError::ObjectStoreError,
            #[cfg(feature = "default-engine")]
            Error::ObjectStorePath(_) => KernelError::ObjectStorePathError,
            #[cfg(feature = "default-engine")]
            Error::Reqwest(_) => KernelError::Reqwest,
            Error::FileNotFound(_) => KernelError::FileNotFoundError,
            Error::MissingColumn(_) => KernelError::MissingColumnError,
            Error::UnexpectedColumnType(_) => KernelError::UnexpectedColumnTypeError,
            Error::MissingData(_) => KernelError::MissingDataError,
            Error::MissingVersion => KernelError::MissingVersionError,
            Error::DeletionVector(_) => KernelError::DeletionVectorError,
            Error::InvalidUrl(_) => KernelError::InvalidUrlError,
            Error::MalformedJson(_) => KernelError::MalformedJsonError,
            Error::MissingMetadata => KernelError::MissingMetadataError,
            Error::MissingProtocol => KernelError::MissingProtocolError,
            Error::MissingMetadataAndProtocol => KernelError::MissingMetadataAndProtocolError,
            Error::ParseError(..) => KernelError::ParseError,
            Error::JoinFailure(_) => KernelError::JoinFailureError,
            Error::Utf8Error(_) => KernelError::Utf8Error,
            Error::ParseIntError(_) => KernelError::ParseIntError,
            Error::InvalidColumnMappingMode(_) => KernelError::InvalidColumnMappingMode,
            Error::InvalidTableLocation(_) => KernelError::InvalidTableLocation,
            Error::InvalidDecimal(_) => KernelError::InvalidDecimalError,
            Error::Backtraced {
                source,
                backtrace: _,
            } => Self::from(*source),
        }
    }
}

/// An error that can be returned to the engine. Engines that wish to associate additional
/// information can define and use any type that is [pointer
/// interconvertible](https://en.cppreference.com/w/cpp/language/static_cast#pointer-interconvertible)
/// with this one -- e.g. by subclassing this struct or by embedding this struct as the first member
/// of a [standard layout](https://en.cppreference.com/w/cpp/language/data_members#Standard-layout)
/// class.
#[repr(C)]
pub struct EngineError {
    etype: KernelError,
}

/// Semantics: Kernel will always immediately return the leaked engine error to the engine (if it
/// allocated one at all), and engine is responsible for freeing it.
#[repr(C)]
pub enum ExternResult<T> {
    Ok(T),
    Err(*mut EngineError),
}

pub type AllocateErrorFn =
    extern "C" fn(etype: KernelError, msg: KernelStringSlice) -> *mut EngineError;

// NOTE: We can't "just" impl From<DeltaResult<T>> because we require an error allocator.
impl<T> ExternResult<T> {
    pub fn is_ok(&self) -> bool {
        match self {
            Self::Ok(_) => true,
            Self::Err(_) => false,
        }
    }
    pub fn is_err(&self) -> bool {
        !self.is_ok()
    }
}

/// Represents an engine error allocator. Ultimately all implementations will fall back to an
/// [`AllocateErrorFn`] provided by the engine, but the trait allows us to conveniently access the
/// allocator in various types that may wrap it.
pub trait AllocateError {
    /// Allocates a new error in engine memory and returns the resulting pointer. The engine is
    /// expected to copy the passed-in message, which is only guaranteed to remain valid until the
    /// call returns. Kernel will always immediately return the result of this method to the engine.
    ///
    /// # Safety
    ///
    /// The string slice must be valid until the call returns, and the error allocator must also be
    /// valid.
    unsafe fn allocate_error(&self, etype: KernelError, msg: KernelStringSlice)
        -> *mut EngineError;
}

impl AllocateError for AllocateErrorFn {
    unsafe fn allocate_error(
        &self,
        etype: KernelError,
        msg: KernelStringSlice,
    ) -> *mut EngineError {
        self(etype, msg)
    }
}

impl AllocateError for &dyn ExternEngine {
    /// # Safety
    ///
    /// In addition to the usual requirements, the engine handle must be valid.
    unsafe fn allocate_error(
        &self,
        etype: KernelError,
        msg: KernelStringSlice,
    ) -> *mut EngineError {
        self.error_allocator().allocate_error(etype, msg)
    }
}

/// Converts a [DeltaResult] into an [ExternResult], using the engine's error allocator.
///
/// # Safety
///
/// The allocator must be valid.
trait IntoExternResult<T> {
    unsafe fn into_extern_result(self, alloc: &dyn AllocateError) -> ExternResult<T>;
}

impl<T> IntoExternResult<T> for DeltaResult<T> {
    unsafe fn into_extern_result(self, alloc: &dyn AllocateError) -> ExternResult<T> {
        match self {
            Ok(ok) => ExternResult::Ok(ok),
            Err(err) => {
                let msg = format!("{}", err);
                let err = unsafe { alloc.allocate_error(err.into(), msg.as_str().into()) };
                ExternResult::Err(err)
            }
        }
    }
}

// A wrapper for Engine which defines additional FFI-specific methods.
pub trait ExternEngine: Send + Sync {
    fn engine(&self) -> Arc<dyn Engine>;
    fn error_allocator(&self) -> &dyn AllocateError;
}

#[handle_descriptor(target=dyn ExternEngine, mutable=false)]
pub struct SharedExternEngine;

struct ExternEngineVtable {
    // Actual engine instance to use
    engine: Arc<dyn Engine>,
    allocate_error: AllocateErrorFn,
}

impl Drop for ExternEngineVtable {
    fn drop(&mut self) {
        debug!("dropping engine interface");
    }
}

/// # Safety
///
/// Kernel doesn't use any threading or concurrency. If engine chooses to do so, engine is
/// responsible for handling  any races that could result.
unsafe impl Send for ExternEngineVtable {}

/// # Safety
///
/// Kernel doesn't use any threading or concurrency. If engine chooses to do so, engine is
/// responsible for handling any races that could result.
///
/// These are needed because anything wrapped in Arc "should" implement it
/// Basically, by failing to implement these traits, we forbid the engine from being able to declare
/// its thread-safety (because rust assumes it is not threadsafe). By implementing them, we leave it
/// up to the engine to enforce thread safety if engine chooses to use threads at all.
unsafe impl Sync for ExternEngineVtable {}

impl ExternEngine for ExternEngineVtable {
    fn engine(&self) -> Arc<dyn Engine> {
        self.engine.clone()
    }
    fn error_allocator(&self) -> &dyn AllocateError {
        &self.allocate_error
    }
}

/// # Safety
///
/// Caller is responsible for passing a valid path pointer.
unsafe fn unwrap_and_parse_path_as_url(path: KernelStringSlice) -> DeltaResult<Url> {
    let path = unsafe { String::try_from_slice(path) }?;
    let table = Table::try_from_uri(path)?;
    Ok(table.location().clone())
}

/// A builder that allows setting options on the `Engine` before actually building it
#[cfg(any(feature = "default-engine", feature = "sync-engine"))]
pub struct EngineBuilder {
    url: Url,
    allocate_fn: AllocateErrorFn,
    options: HashMap<String, String>,
}

#[cfg(any(feature = "default-engine", feature = "sync-engine"))]
impl EngineBuilder {
    fn set_option(&mut self, key: String, val: String) {
        self.options.insert(key, val);
    }
}

/// Get a "builder" that can be used to construct an engine. The function
/// [`set_builder_option`] can be used to set options on the builder prior to constructing the
/// actual engine
///
/// # Safety
/// Caller is responsible for passing a valid path pointer.
#[cfg(feature = "default-engine")]
#[no_mangle]
pub unsafe extern "C" fn get_engine_builder(
    path: KernelStringSlice,
    allocate_error: AllocateErrorFn,
) -> ExternResult<*mut EngineBuilder> {
    let url = unsafe { unwrap_and_parse_path_as_url(path) };
    get_engine_builder_impl(url, allocate_error).into_extern_result(&allocate_error)
}

#[cfg(feature = "default-engine")]
fn get_engine_builder_impl(
    url: DeltaResult<Url>,
    allocate_fn: AllocateErrorFn,
) -> DeltaResult<*mut EngineBuilder> {
    let builder = Box::new(EngineBuilder {
        url: url?,
        allocate_fn,
        options: HashMap::default(),
    });
    Ok(Box::into_raw(builder))
}

/// Set an option on the builder
///
/// # Safety
///
/// Caller must pass a valid EngineBuilder pointer, and valid slices for key and value
#[cfg(feature = "default-engine")]
#[no_mangle]
pub unsafe extern "C" fn set_builder_option(
    builder: &mut EngineBuilder,
    key: KernelStringSlice,
    value: KernelStringSlice,
) {
    let key = unsafe { String::try_from_slice(key) };
    let value = unsafe { String::try_from_slice(value) };
    // TODO: Return ExternalError if key or value is invalid? (builder has an error allocator)
    builder.set_option(key.unwrap(), value.unwrap());
}

/// Consume the builder and return an engine. After calling, the passed pointer is _no
/// longer valid_.
///
/// # Safety
///
/// Caller is responsible to pass a valid EngineBuilder pointer, and to not use it again afterwards
#[cfg(feature = "default-engine")]
#[no_mangle]
pub unsafe extern "C" fn builder_build(
    builder: *mut EngineBuilder,
) -> ExternResult<Handle<SharedExternEngine>> {
    let builder_box = unsafe { Box::from_raw(builder) };
    get_default_engine_impl(
        builder_box.url,
        builder_box.options,
        builder_box.allocate_fn,
    )
    .into_extern_result(&builder_box.allocate_fn)
}

/// # Safety
///
/// Caller is responsible for passing a valid path pointer.
#[cfg(feature = "default-engine")]
#[no_mangle]
pub unsafe extern "C" fn get_default_engine(
    path: KernelStringSlice,
    allocate_error: AllocateErrorFn,
) -> ExternResult<Handle<SharedExternEngine>> {
    let url = unsafe { unwrap_and_parse_path_as_url(path) };
    get_default_default_engine_impl(url, allocate_error).into_extern_result(&allocate_error)
}

// get the default version of the default engine :)
#[cfg(feature = "default-engine")]
fn get_default_default_engine_impl(
    url: DeltaResult<Url>,
    allocate_error: AllocateErrorFn,
) -> DeltaResult<Handle<SharedExternEngine>> {
    get_default_engine_impl(url?, Default::default(), allocate_error)
}

#[cfg(feature = "default-engine")]
fn get_default_engine_impl(
    url: Url,
    options: HashMap<String, String>,
    allocate_error: AllocateErrorFn,
) -> DeltaResult<Handle<SharedExternEngine>> {
    use delta_kernel::engine::default::executor::tokio::TokioBackgroundExecutor;
    use delta_kernel::engine::default::DefaultEngine;
    let engine = DefaultEngine::<TokioBackgroundExecutor>::try_new(
        &url,
        options,
        Arc::new(TokioBackgroundExecutor::new()),
    );
    let engine: Arc<dyn ExternEngine> = Arc::new(ExternEngineVtable {
        engine: Arc::new(engine?),
        allocate_error,
    });
    Ok(engine.into())
}

/// # Safety
///
/// Caller is responsible for passing a valid handle.
#[no_mangle]
pub unsafe extern "C" fn drop_engine(engine: Handle<SharedExternEngine>) {
    debug!("engine released engine");
    engine.drop_handle();
}

#[handle_descriptor(target=Snapshot, mutable=false, sized=true)]
pub struct SharedSnapshot;

/// Get the latest snapshot from the specified table
///
/// # Safety
///
/// Caller is responsible for passing valid handles and path pointer.
#[no_mangle]
pub unsafe extern "C" fn snapshot(
    path: KernelStringSlice,
    engine: Handle<SharedExternEngine>,
) -> ExternResult<Handle<SharedSnapshot>> {
    let url = unsafe { unwrap_and_parse_path_as_url(path) };
    let engine = unsafe { engine.as_ref() };
    snapshot_impl(url, engine).into_extern_result(&engine)
}

fn snapshot_impl(
    url: DeltaResult<Url>,
    extern_engine: &dyn ExternEngine,
) -> DeltaResult<Handle<SharedSnapshot>> {
    let snapshot = Snapshot::try_new(url?, extern_engine.engine().as_ref(), None)?;
    Ok(Arc::new(snapshot).into())
}

/// # Safety
///
/// Caller is responsible for passing a valid handle.
#[no_mangle]
pub unsafe extern "C" fn drop_snapshot(snapshot: Handle<SharedSnapshot>) {
    debug!("engine released snapshot");
    snapshot.drop_handle();
}

/// Get the version of the specified snapshot
///
/// # Safety
///
/// Caller is responsible for passing a valid handle.
#[no_mangle]
pub unsafe extern "C" fn version(snapshot: Handle<SharedSnapshot>) -> u64 {
    let snapshot = unsafe { snapshot.as_ref() };
    snapshot.version()
}

/// The `EngineSchemaVisitor` defines a visitor system to allow engines to build their own
/// representation of a schema from a particular schema within kernel.
///
/// The model is list based. When the kernel needs a list, it will ask engine to allocate one of a
/// particular size. Once allocated the engine returns an `id`, which can be any integer identifier
/// ([`usize`]) the engine wants, and will be passed back to the engine to identify the list in the
/// future.
///
/// Every schema element the kernel visits belongs to some list of "sibling" elements. The schema
/// itself is a list of schema elements, and every complex type (struct, map, array) contains a list
/// of "child" elements.
///  1. Before visiting schema or any complex type, the kernel asks the engine to allocate a list to
///     hold its children
///  2. When visiting any schema element, the kernel passes its parent's "child list" as the
///     "sibling list" the element should be appended to:
///      - For the top-level schema, visit each top-level column, passing the column's name and type
///      - For a struct, first visit each struct field, passing the field's name, type, nullability,
///        and metadata
///      - For a map, visit the key and value, passing its special name ("map_key" or "map_value"),
///        type, and value nullability (keys are never nullable)
///      - For a list, visit the element, passing its special name ("array_element"), type, and
///        nullability
///  3. When visiting a complex schema element, the kernel also passes the "child list" containing
///     that element's (already-visited) children.
///  4. The [`visit_schema`] method returns the id of the list of top-level columns
// WARNING: the visitor MUST NOT retain internal references to the string slices passed to visitor methods
// TODO: struct nullability and field metadata
#[repr(C)]
pub struct EngineSchemaVisitor {
    /// opaque state pointer
    pub data: *mut c_void,
    /// Creates a new field list, optionally reserving capacity up front
    pub make_field_list: extern "C" fn(data: *mut c_void, reserve: usize) -> usize,

    // visitor methods that should instantiate and append the appropriate type to the field list
    /// Indicate that the schema contains a `Struct` type. The top level of a Schema is always a
    /// `Struct`. The fields of the `Struct` are in the list identified by `child_list_id`.
    pub visit_struct: extern "C" fn(
        data: *mut c_void,
        sibling_list_id: usize,
        name: KernelStringSlice,
        child_list_id: usize,
    ),

    /// Indicate that the schema contains an Array type. `child_list_id` will be a _one_ item list
    /// with the array's element type
    pub visit_array: extern "C" fn(
        data: *mut c_void,
        sibling_list_id: usize,
        name: KernelStringSlice,
        contains_null: bool, // if this array can contain null values
        child_list_id: usize,
    ),

    /// Indicate that the schema contains an Map type. `child_list_id` will be a _two_ item list
    /// where the first element is the map's key type and the second element is the
    /// map's value type
    pub visit_map: extern "C" fn(
        data: *mut c_void,
        sibling_list_id: usize,
        name: KernelStringSlice,
        value_contains_null: bool, // if this map can contain null values
        child_list_id: usize,
    ),

    /// visit a `decimal` with the specified `precision` and `scale`
    pub visit_decimal: extern "C" fn(
        data: *mut c_void,
        sibling_list_id: usize,
        name: KernelStringSlice,
        precision: u8,
        scale: u8,
    ),

    /// Visit a `string` belonging to the list identified by `sibling_list_id`.
    pub visit_string:
        extern "C" fn(data: *mut c_void, sibling_list_id: usize, name: KernelStringSlice),

    /// Visit a `long` belonging to the list identified by `sibling_list_id`.
    pub visit_long:
        extern "C" fn(data: *mut c_void, sibling_list_id: usize, name: KernelStringSlice),

    /// Visit an `integer` belonging to the list identified by `sibling_list_id`.
    pub visit_integer:
        extern "C" fn(data: *mut c_void, sibling_list_id: usize, name: KernelStringSlice),

    /// Visit a `short` belonging to the list identified by `sibling_list_id`.
    pub visit_short:
        extern "C" fn(data: *mut c_void, sibling_list_id: usize, name: KernelStringSlice),

    /// Visit a `byte` belonging to the list identified by `sibling_list_id`.
    pub visit_byte:
        extern "C" fn(data: *mut c_void, sibling_list_id: usize, name: KernelStringSlice),

    /// Visit a `float` belonging to the list identified by `sibling_list_id`.
    pub visit_float:
        extern "C" fn(data: *mut c_void, sibling_list_id: usize, name: KernelStringSlice),

    /// Visit a `double` belonging to the list identified by `sibling_list_id`.
    pub visit_double:
        extern "C" fn(data: *mut c_void, sibling_list_id: usize, name: KernelStringSlice),

    /// Visit a `boolean` belonging to the list identified by `sibling_list_id`.
    pub visit_boolean:
        extern "C" fn(data: *mut c_void, sibling_list_id: usize, name: KernelStringSlice),

    /// Visit `binary` belonging to the list identified by `sibling_list_id`.
    pub visit_binary:
        extern "C" fn(data: *mut c_void, sibling_list_id: usize, name: KernelStringSlice),

    /// Visit a `date` belonging to the list identified by `sibling_list_id`.
    pub visit_date:
        extern "C" fn(data: *mut c_void, sibling_list_id: usize, name: KernelStringSlice),

    /// Visit a `timestamp` belonging to the list identified by `sibling_list_id`.
    pub visit_timestamp:
        extern "C" fn(data: *mut c_void, sibling_list_id: usize, name: KernelStringSlice),

    /// Visit a `timestamp` with no timezone belonging to the list identified by `sibling_list_id`.
    pub visit_timestamp_ntz:
        extern "C" fn(data: *mut c_void, sibling_list_id: usize, name: KernelStringSlice),
}

/// Visit the schema of the passed `SnapshotHandle`, using the provided `visitor`. See the
/// documentation of [`EngineSchemaVisitor`] for a description of how this visitor works.
///
/// This method returns the id of the list allocated to hold the top level schema columns.
///
/// # Safety
///
/// Caller is responsible for passing a valid snapshot handle and schema visitor.
#[no_mangle]
pub unsafe extern "C" fn visit_schema(
    snapshot: Handle<SharedSnapshot>,
    visitor: &mut EngineSchemaVisitor,
) -> usize {
    let snapshot = unsafe { snapshot.as_ref() };
    // Visit all the fields of a struct and return the list of children
    fn visit_struct_fields(visitor: &EngineSchemaVisitor, s: &StructType) -> usize {
        let child_list_id = (visitor.make_field_list)(visitor.data, s.fields.len());
        for field in s.fields() {
            visit_schema_item(field.data_type(), field.name(), visitor, child_list_id);
        }
        child_list_id
    }

    fn visit_array_item(visitor: &EngineSchemaVisitor, at: &ArrayType) -> usize {
        let child_list_id = (visitor.make_field_list)(visitor.data, 1);
        visit_schema_item(&at.element_type, "array_element", visitor, child_list_id);
        child_list_id
    }

    fn visit_map_types(visitor: &EngineSchemaVisitor, mt: &MapType) -> usize {
        let child_list_id = (visitor.make_field_list)(visitor.data, 2);
        visit_schema_item(&mt.key_type, "map_key", visitor, child_list_id);
        visit_schema_item(&mt.value_type, "map_value", visitor, child_list_id);
        child_list_id
    }

    // Visit a struct field (recursively) and add the result to the list of siblings.
    fn visit_schema_item(
        data_type: &DataType,
        name: &str,
        visitor: &EngineSchemaVisitor,
        sibling_list_id: usize,
    ) {
        macro_rules! call {
            ( $visitor_fn:ident $(, $extra_args:expr) *) => {
                (visitor.$visitor_fn)(visitor.data, sibling_list_id, name.into() $(, $extra_args) *)
            };
        }
        match data_type {
            DataType::Struct(st) => call!(visit_struct, visit_struct_fields(visitor, st)),
            DataType::Map(mt) => {
                call!(
                    visit_map,
                    mt.value_contains_null,
                    visit_map_types(visitor, mt)
                )
            }
            DataType::Array(at) => {
                call!(visit_array, at.contains_null, visit_array_item(visitor, at))
            }
            DataType::Primitive(PrimitiveType::Decimal(precision, scale)) => {
                call!(visit_decimal, *precision, *scale)
            }
            &DataType::STRING => call!(visit_string),
            &DataType::LONG => call!(visit_long),
            &DataType::INTEGER => call!(visit_integer),
            &DataType::SHORT => call!(visit_short),
            &DataType::BYTE => call!(visit_byte),
            &DataType::FLOAT => call!(visit_float),
            &DataType::DOUBLE => call!(visit_double),
            &DataType::BOOLEAN => call!(visit_boolean),
            &DataType::BINARY => call!(visit_binary),
            &DataType::DATE => call!(visit_date),
            &DataType::TIMESTAMP => call!(visit_timestamp),
            &DataType::TIMESTAMP_NTZ => call!(visit_timestamp_ntz),
        }
    }

    visit_struct_fields(visitor, snapshot.schema())
}

// A set that can identify its contents by address
pub struct ReferenceSet<T> {
    map: std::collections::HashMap<usize, T>,
    next_id: usize,
}

impl<T> ReferenceSet<T> {
    pub fn new() -> Self {
        Default::default()
    }

    // Inserts a new value into the set. This always creates a new entry
    // because the new value cannot have the same address as any existing value.
    // Returns a raw pointer to the value. This pointer serves as a key that
    // can be used later to take() from the set, and should NOT be dereferenced.
    pub fn insert(&mut self, value: T) -> usize {
        let id = self.next_id;
        self.next_id += 1;
        self.map.insert(id, value);
        id
    }

    // Attempts to remove a value from the set, if present.
    pub fn take(&mut self, i: usize) -> Option<T> {
        self.map.remove(&i)
    }

    // True if the set contains an object whose address matches the pointer.
    pub fn contains(&self, id: usize) -> bool {
        self.map.contains_key(&id)
    }

    // The current size of the set.
    pub fn len(&self) -> usize {
        self.map.len()
    }

    pub fn is_empty(&self) -> bool {
        self.map.is_empty()
    }
}

impl<T> Default for ReferenceSet<T> {
    fn default() -> Self {
        Self {
            map: Default::default(),
            // NOTE: 0 is interpreted as None
            next_id: 1,
        }
    }
}

#[derive(Default)]
pub struct KernelExpressionVisitorState {
    // TODO: ReferenceSet<Box<dyn MetadataFilterFn>> instead?
    inflight_expressions: ReferenceSet<Expression>,
}
impl KernelExpressionVisitorState {
    fn new() -> Self {
        Self {
            inflight_expressions: Default::default(),
        }
    }
}

/// A predicate that can be used to skip data when scanning.
///
/// When invoking [`scan::scan`], The engine provides a pointer to the (engine's native) predicate,
/// along with a visitor function that can be invoked to recursively visit the predicate. This
/// engine state must be valid until the call to `scan::scan` returns. Inside that method, the
/// kernel allocates visitor state, which becomes the second argument to the predicate visitor
/// invocation along with the engine-provided predicate pointer. The visitor state is valid for the
/// lifetime of the predicate visitor invocation. Thanks to this double indirection, engine and
/// kernel each retain ownership of their respective objects, with no need to coordinate memory
/// lifetimes with the other.
#[repr(C)]
pub struct EnginePredicate {
    predicate: *mut c_void,
    visitor:
        extern "C" fn(predicate: *mut c_void, state: &mut KernelExpressionVisitorState) -> usize,
}

fn wrap_expression(state: &mut KernelExpressionVisitorState, expr: Expression) -> usize {
    state.inflight_expressions.insert(expr)
}

fn unwrap_kernel_expression(
    state: &mut KernelExpressionVisitorState,
    exprid: usize,
) -> Option<Expression> {
    state.inflight_expressions.take(exprid)
}

// TODO move visitors to separate module
fn visit_expression_binary(
    state: &mut KernelExpressionVisitorState,
    op: BinaryOperator,
    a: usize,
    b: usize,
) -> usize {
    let left = unwrap_kernel_expression(state, a).map(Box::new);
    let right = unwrap_kernel_expression(state, b).map(Box::new);
    match left.zip(right) {
        Some((left, right)) => {
            wrap_expression(state, Expression::BinaryOperation { op, left, right })
        }
        None => 0, // invalid child => invalid node
    }
}

// The EngineIterator is not thread safe, not reentrant, not owned by callee, not freed by callee.
#[no_mangle]
pub extern "C" fn visit_expression_and(
    state: &mut KernelExpressionVisitorState,
    children: &mut EngineIterator,
) -> usize {
    let result = Expression::and_from(
        children.flat_map(|child| unwrap_kernel_expression(state, child as usize)),
    );
    wrap_expression(state, result)
}

#[no_mangle]
pub extern "C" fn visit_expression_lt(
    state: &mut KernelExpressionVisitorState,
    a: usize,
    b: usize,
) -> usize {
    visit_expression_binary(state, BinaryOperator::LessThan, a, b)
}

#[no_mangle]
pub extern "C" fn visit_expression_le(
    state: &mut KernelExpressionVisitorState,
    a: usize,
    b: usize,
) -> usize {
    visit_expression_binary(state, BinaryOperator::LessThanOrEqual, a, b)
}

#[no_mangle]
pub extern "C" fn visit_expression_gt(
    state: &mut KernelExpressionVisitorState,
    a: usize,
    b: usize,
) -> usize {
    visit_expression_binary(state, BinaryOperator::GreaterThan, a, b)
}

#[no_mangle]
pub extern "C" fn visit_expression_ge(
    state: &mut KernelExpressionVisitorState,
    a: usize,
    b: usize,
) -> usize {
    visit_expression_binary(state, BinaryOperator::GreaterThanOrEqual, a, b)
}

#[no_mangle]
pub extern "C" fn visit_expression_eq(
    state: &mut KernelExpressionVisitorState,
    a: usize,
    b: usize,
) -> usize {
    visit_expression_binary(state, BinaryOperator::Equal, a, b)
}

/// # Safety
/// The string slice must be valid
#[no_mangle]
pub unsafe extern "C" fn visit_expression_column(
    state: &mut KernelExpressionVisitorState,
    name: KernelStringSlice,
    allocate_error: AllocateErrorFn,
) -> ExternResult<usize> {
    let name = unsafe { String::try_from_slice(name) };
    visit_expression_column_impl(state, name).into_extern_result(&allocate_error)
}
fn visit_expression_column_impl(
    state: &mut KernelExpressionVisitorState,
    name: DeltaResult<String>,
) -> DeltaResult<usize> {
    Ok(wrap_expression(state, Expression::Column(name?)))
}

/// # Safety
/// The string slice must be valid
#[no_mangle]
pub unsafe extern "C" fn visit_expression_literal_string(
    state: &mut KernelExpressionVisitorState,
    value: KernelStringSlice,
    allocate_error: AllocateErrorFn,
) -> ExternResult<usize> {
    let value = unsafe { String::try_from_slice(value) };
    visit_expression_literal_string_impl(state, value).into_extern_result(&allocate_error)
}
fn visit_expression_literal_string_impl(
    state: &mut KernelExpressionVisitorState,
    value: DeltaResult<String>,
) -> DeltaResult<usize> {
    Ok(wrap_expression(
        state,
        Expression::Literal(Scalar::from(value?)),
    ))
}

#[no_mangle]
pub extern "C" fn visit_expression_literal_long(
    state: &mut KernelExpressionVisitorState,
    value: i64,
) -> usize {
    wrap_expression(state, Expression::Literal(Scalar::from(value)))
}<|MERGE_RESOLUTION|>--- conflicted
+++ resolved
@@ -76,14 +76,9 @@
 /// references to the slice or its data that could outlive the function call.
 ///
 /// ```
-<<<<<<< HEAD
 /// # use delta_kernel_ffi::KernelStringSlice;
 /// fn wants_slice(slice: KernelStringSlice) { }
 /// let msg = String::from("hello");
-=======
-/// fn wants_slice(slice: KernelStringSlice) { ... }
-/// let msg = String::from(...);
->>>>>>> 1b855ddb
 /// wants_slice(msg.into());
 /// ```
 #[repr(C)]
