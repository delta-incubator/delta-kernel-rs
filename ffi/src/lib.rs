--- conflicted
+++ resolved
@@ -393,12 +393,8 @@
     Ok(Url::parse(&path)?)
 }
 
-<<<<<<< HEAD
 /// A builder that allows setting options on the `Engine` before actually building it
-=======
-// A client builder allows setting options before building an actual client
 #[cfg(any(feature = "default-engine", feature = "sync-engine"))]
->>>>>>> 5b6cdf14
 pub struct EngineBuilder {
     url: Url,
     allocate_fn: AllocateErrorFn,
