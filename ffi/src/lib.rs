--- conflicted
+++ resolved
@@ -142,11 +142,7 @@
         /// # Safety
         ///
         /// The slice must have been originally created `From<Vec<bool>>`, and must not have been
-<<<<<<< HEAD
-        /// already been consumed by a previous call tothis method.
-=======
         /// already been consumed by a previous call to this method.
->>>>>>> c945c03e
         pub unsafe fn as_ref(&self) -> &[bool] {
             if self.ptr.is_null() {
                 Default::default()
@@ -160,11 +156,7 @@
         /// # Safety
         ///
         /// The slice must have been originally created `From<Vec<bool>>`, and must not have been
-<<<<<<< HEAD
-        /// already been consumed by a previous call tothis method.
-=======
         /// already been consumed by a previous call to this method.
->>>>>>> c945c03e
         pub unsafe fn into_vec(self) -> Vec<bool> {
             if self.ptr.is_null() {
                 Default::default()
