//! Scan and EngineData related ffi code

use std::collections::HashMap;
use std::ffi::c_void;
use std::sync::Arc;

use delta_kernel::scan::state::{visit_scan_files, DvInfo, GlobalScanState};
use delta_kernel::scan::{Scan, ScanBuilder, ScanData};
use delta_kernel::{DeltaResult, EngineData};
use tracing::debug;
use url::Url;

use crate::{
<<<<<<< HEAD
    unwrap_kernel_expression, AllocateStringFn, EnginePredicate, ExternEngine,
    SharedExternEngine, ExternResult, FromBoolSlice, IntoExternResult, KernelBoolSlice, KernelBoolSliceHandle,
    KernelExpressionVisitorState, KernelStringSlice, NullableCvoid, SharedSnapshot,
    TryFromStringSlice,
=======
    unwrap_kernel_expression, AllocateStringFn, EnginePredicate, ExternEngine, ExternEngineHandle,
    ExternResult, IntoExternResult, KernelBoolSlice, KernelExpressionVisitorState,
    KernelStringSlice, NullableCvoid, SnapshotHandle, TryFromStringSlice,
>>>>>>> 663585d1
};

use super::handle::{False, Handle, HandleAsArc, HandleAsMut, HandleDescriptor, True, Unconstructable};

// TODO: Do we want this type at all? Perhaps we should just _always_ pass raw *mut c_void pointers
// that are the engine data
/// an opaque struct that encapsulates data read by an engine. this handle can be passed back into
/// some kernel calls to operate on the data, or can be converted into the raw data as read by the
<<<<<<< HEAD
/// [`Engine`] by calling [`get_raw_engine_data`]
// TODO(frj): This is broken. While the engine does have some pointer that represents its data, that
// pointer becomes just one of several members of the vtable struct that we use to present it as an
// [EngineData] to the kernel. In order to recover the engine's pointer, we will have to either
// expose it as part of the trait (perhaps an ExternEngineData trait), or else we'll have to cast
// back to the vtable struct and extract the pointer from there.
=======
/// [`delta_kernel::Engine`] by calling [`get_raw_engine_data`]
>>>>>>> 663585d1
pub struct EngineDataHandle {
    _unconstructable: Unconstructable,
}
impl HandleDescriptor for EngineDataHandle {
    type Target = dyn EngineData + Send + Sync;
    type Mutable = True;
    type Sized = False;
}

/// Allow an engine to "unwrap" an [`EngineDataHandle`] into the raw pointer for the case it wants
/// to use its own engine data format
///
/// # Safety
///
/// `data_handle` must be a valid pointer to a kernel allocated `EngineDataHandle`. The Engine must
/// ensure the handle outlives the returned pointer.
// TODO(frj): What is the engine actually doing with this method??
#[no_mangle]
pub unsafe extern "C" fn get_raw_engine_data(mut data: Handle<EngineDataHandle>) -> *mut c_void {
    let ptr = get_raw_engine_data_impl(&mut data) as *mut dyn EngineData;
    ptr as _
}

unsafe fn get_raw_engine_data_impl(data: &mut Handle<EngineDataHandle>) -> &mut dyn EngineData {
    let _data = unsafe { data.as_mut() };
    todo!() // See TODO comment for EngineDataHandle
}

/// Struct to allow binding to the arrow [C Data
/// Interface](https://arrow.apache.org/docs/format/CDataInterface.html). This includes the data and
/// the schema.
#[cfg(feature = "default-engine")]
// FIXME: cbindgen doesn't recognize the FFI_ArrowFoo fields in this struct
//#[repr(C)]
pub struct ArrowFFIData {
    pub array: arrow_data::ffi::FFI_ArrowArray,
    pub schema: arrow_schema::ffi::FFI_ArrowSchema,
}

/// Get an [`ArrowFFIData`] to allow binding to the arrow [C Data
/// Interface](https://arrow.apache.org/docs/format/CDataInterface.html). This includes the data and
/// the schema.
///
/// # Safety
/// data_handle must be a valid EngineDataHandle as read by the
/// [`delta_kernel::engine::default::DefaultEngine`] obtained from `get_default_engine`.
#[cfg(feature = "default-engine")]
#[no_mangle]
pub unsafe extern "C" fn get_raw_arrow_data(
    data: Handle<EngineDataHandle>,
    engine: Handle<SharedExternEngine>,
) -> ExternResult<*mut ArrowFFIData> {
    get_raw_arrow_data_impl(data).into_extern_result(engine)
}

#[cfg(feature = "default-engine")]
unsafe fn get_raw_arrow_data_impl(
    data: Handle<EngineDataHandle>,
) -> DeltaResult<*mut ArrowFFIData> {
    // TODO(frj): This consumes the handle. Is that what we really want?
    let data = unsafe { data.into_inner() };
    let record_batch: arrow_array::RecordBatch = data
        .into_any()
        .downcast::<delta_kernel::engine::arrow_data::ArrowEngineData>()
        .map_err(|_| delta_kernel::Error::EngineDataType("ArrowEngineData".to_string()))?
        .into();
    let sa: arrow_array::StructArray = record_batch.into();
    let array_data: arrow_data::ArrayData = sa.into();
    // these call `clone`. is there a way to not copy anything and what exactly are they cloning?
    let array = arrow_data::ffi::FFI_ArrowArray::new(&array_data);
    let schema = arrow_schema::ffi::FFI_ArrowSchema::try_from(array_data.data_type())?;
    let ret_data = Box::new(ArrowFFIData { array, schema });
    Ok(Box::leak(ret_data))
}

pub struct ScanHandle {
    _unconstructable: Unconstructable,
}
impl HandleDescriptor for ScanHandle {
    type Target = Scan;
    type Mutable = True;
    type Sized = True;
}

/// Get a [`Scan`] over the table specified by the passed snapshot.
/// # Safety
///
/// Caller is responsible for passing a valid snapshot pointer, and engine pointer
#[no_mangle]
pub unsafe extern "C" fn scan(
    snapshot: Handle<SharedSnapshot>,
    engine: Handle<SharedExternEngine>,
    predicate: Option<&mut EnginePredicate>,
) -> ExternResult<Handle<ScanHandle>> {
    scan_impl(snapshot, predicate).into_extern_result(engine)
}

unsafe fn scan_impl(
    snapshot: Handle<SharedSnapshot>,
    predicate: Option<&mut EnginePredicate>,
) -> DeltaResult<Handle<ScanHandle>> {
    let snapshot = unsafe { snapshot.as_arc() };
    let mut scan_builder = ScanBuilder::new(snapshot);
    if let Some(predicate) = predicate {
        let mut visitor_state = KernelExpressionVisitorState::new();
        let exprid = (predicate.visitor)(predicate.predicate, &mut visitor_state);
        if let Some(predicate) = unwrap_kernel_expression(&mut visitor_state, exprid) {
            debug!("Got predicate: {}", predicate);
            scan_builder = scan_builder.with_predicate(predicate);
        }
    }
    Ok(Box::new(scan_builder.build()).into())
}

pub struct GlobalScanStateHandle {
    _unconstructable: Unconstructable,
}
impl HandleDescriptor for GlobalScanStateHandle {
    type Target = GlobalScanState;
    type Mutable = True;
    type Sized = True;
}

/// Get the global state for a scan. See the docs for [`delta_kernel::scan::state::GlobalScanState`]
/// for more information.
///
/// # Safety
/// Engine is responsible for providing a valid scan pointer
#[no_mangle]
pub unsafe extern "C" fn get_global_scan_state(scan: &mut Scan) -> Handle<GlobalScanStateHandle> {
    Box::new(scan.global_scan_state()).into()
}

/// # Safety
///
/// Caller is responsible for passing a valid global scan pointer.
#[no_mangle]
pub unsafe extern "C" fn drop_global_scan_state(state: Handle<GlobalScanStateHandle>) {
    state.drop_handle();
}

// Intentionally opaque to the engine.
pub struct KernelScanDataIterator {
    // Box -> Wrap its unsized content this struct is fixed-size with thin pointers.
    // Item = Box<dyn EngineData>, see above, Vec<bool> -> can become a KernelBoolSlice
    data: Box<dyn Iterator<Item = DeltaResult<ScanData>> + Send + Sync>,

    // Also keep a reference to the external engine for its error allocator.
    // Parquet and Json handlers don't hold any reference to the tokio reactor, so the iterator
<<<<<<< HEAD
    // terminates early if the last table client goes out of scope.
    engine: Arc<dyn ExternEngine + Send + Sync>,
=======
    // terminates early if the last engine goes out of scope.
    engine: Arc<dyn ExternEngine>,
>>>>>>> 663585d1
}

pub struct KernelScanDataIteratorHandle {
    _unconstructable: Unconstructable,
}
impl HandleDescriptor for KernelScanDataIteratorHandle {
    type Target = KernelScanDataIterator;
    type Mutable = True;
    type Sized = True;
}

impl Drop for KernelScanDataIterator {
    fn drop(&mut self) {
        debug!("dropping KernelScanDataIterator");
    }
}

/// Get an iterator over the data needed to perform a scan. This will return a
/// [`KernelScanDataIterator`] which can be passed to [`kernel_scan_data_next`] to get the actual
/// data in the iterator.
///
/// # Safety
///
/// Engine is responsible for passing a valid [`ExternEngineHandle`] and [`Scan`]
#[no_mangle]
pub unsafe extern "C" fn kernel_scan_data_init(
    engine: Handle<SharedExternEngine>,
    scan: Handle<ScanHandle>,
) -> ExternResult<Handle<KernelScanDataIteratorHandle>> {
    kernel_scan_data_init_impl(&engine, scan).into_extern_result(engine)
}

unsafe fn kernel_scan_data_init_impl(
    engine: &Handle<SharedExternEngine>,
    scan: Handle<ScanHandle>,
) -> DeltaResult<Handle<KernelScanDataIteratorHandle>> {
    let engine = unsafe { engine.as_arc() };
    // we take back and consume the scan here
    let scan = unsafe { scan.into_inner() };
    let scan_data = scan.scan_data(engine.engine().as_ref())?;
    let data = KernelScanDataIterator {
        data: Box::new(scan_data),
        engine,
    };
    Ok(Box::new(data).into())
}

/// # Safety
///
/// The iterator must be valid (returned by [kernel_scan_data_init]) and not yet freed by
/// [kernel_scan_data_free]. The visitor function pointer must be non-null.
#[no_mangle]
pub unsafe extern "C" fn kernel_scan_data_next(
    mut data: Handle<KernelScanDataIteratorHandle>,
    engine_context: NullableCvoid,
    engine_visitor: extern "C" fn(
        engine_context: NullableCvoid,
        engine_data: Handle<EngineDataHandle>,
        selection_vector: KernelBoolSlice,
    ),
) -> ExternResult<bool> {
    let data = unsafe { data.as_mut() };
    kernel_scan_data_next_impl(data, engine_context, engine_visitor)
        .into_extern_result(data.engine.error_allocator())
}
fn kernel_scan_data_next_impl(
    data: &mut KernelScanDataIterator,
    engine_context: NullableCvoid,
    engine_visitor: extern "C" fn(
        engine_context: NullableCvoid,
        engine_data: Handle<EngineDataHandle>,
        selection_vector: KernelBoolSlice,
    ),
) -> DeltaResult<bool> {
    if let Some((data, sel_vec)) = data.data.next().transpose()? {
<<<<<<< HEAD
        let bool_slice = KernelBoolSlice::from(sel_vec);
        // TODO(frj): We don't need a handle here, we're not passing ownership to the engine. We
        // just need a way to represent unsized types.
        (engine_visitor)(engine_context, data.into(), bool_slice);
=======
        let data_handle = BoxHandle::into_handle(EngineDataHandle { data });
        (engine_visitor)(engine_context, data_handle, sel_vec.into());
        // ensure we free the data
        unsafe { BoxHandle::drop_handle(data_handle) };
>>>>>>> 663585d1
        Ok(true)
    } else {
        Ok(false)
    }
}

/// # Safety
///
/// Caller is responsible for (at most once) passing a valid pointer returned by a call to
/// [`kernel_scan_data_init`].
// we should probably be consistent with drop vs. free on engine side (probably the latter is more
// intuitive to non-rust code)
#[no_mangle]
pub unsafe extern "C" fn kernel_scan_data_free(data: Handle<KernelScanDataIteratorHandle>) {
    data.drop_handle();
}

type CScanCallback = extern "C" fn(
    engine_context: NullableCvoid,
    path: KernelStringSlice,
    size: i64,
    dv_info: &DvInfo,
    partition_map: &CStringMap,
);

pub struct DvInfoHandle {
    _unconstructable: Unconstructable,
}
impl HandleDescriptor for DvInfoHandle {
    type Target = DvInfo;
    type Mutable = True;
    type Sized = True;
}

pub struct CStringMap {
    values: HashMap<String, String>,
}

#[no_mangle]
/// allow probing into a CStringMap. If the specified key is in the map, kernel will call
/// allocate_fn with the value associated with the key and return the value returned from that
/// function. If the key is not in the map, this will return NULL
///
/// # Safety
///
/// The engine is responsible for providing a valid [`CStringMap`] pointer and [`KernelStringSlice`]
pub unsafe extern "C" fn get_from_map(
    map: &mut CStringMap,
    key: KernelStringSlice,
    allocate_fn: AllocateStringFn,
) -> NullableCvoid {
    let string_key = String::try_from_slice(key);
    map.values
        .get(&string_key)
        .and_then(|v| allocate_fn(v.as_str().into()))
}

/// Get a selection vector out of a [`DvInfo`] struct
///
/// # Safety
/// Engine is responsible for providing valid pointers for each argument
#[no_mangle]
pub unsafe extern "C" fn selection_vector_from_dv(
    dv_info: &DvInfo,
<<<<<<< HEAD
    extern_engine: Handle<SharedExternEngine>,
    state: Handle<GlobalScanStateHandle>,
) -> ExternResult<Option<Handle<KernelBoolSliceHandle>>> {
    selection_vector_from_dv_impl(dv_info, &extern_engine, state)
        .into_extern_result(extern_engine)
=======
    extern_engine: *const ExternEngineHandle,
    state: &mut GlobalScanState,
) -> ExternResult<KernelBoolSlice> {
    selection_vector_from_dv_impl(dv_info, extern_engine, state).into_extern_result(extern_engine)
>>>>>>> 663585d1
}

unsafe fn selection_vector_from_dv_impl(
    dv_info: &DvInfo,
<<<<<<< HEAD
    extern_engine: &Handle<SharedExternEngine>,
    state: Handle<GlobalScanStateHandle>,
) -> DeltaResult<Option<Handle<KernelBoolSliceHandle>>> {
    let state = unsafe { state.as_ref() };
    let extern_engine = unsafe { extern_engine.as_arc() };
    let root_url = Url::parse(&state.table_root)?;
    Ok(dv_info.get_selection_vector(extern_engine.engine().as_ref(), &root_url)?
        .map(|v| Handle::from(Box::new(v.into()))))
=======
    extern_engine: *const ExternEngineHandle,
    state: &mut GlobalScanState,
) -> DeltaResult<KernelBoolSlice> {
    let extern_engine = unsafe { ArcHandle::clone_as_arc(extern_engine) };
    let root_url = Url::parse(&state.table_root)?;
    let vopt = dv_info.get_selection_vector(extern_engine.engine().as_ref(), &root_url)?;
    match vopt {
        Some(v) => Ok(v.into()),
        None => Ok(KernelBoolSlice::empty()),
    }
>>>>>>> 663585d1
}

// Wrapper function that gets called by the kernel, transforms the arguments to make the ffi-able,
// and then calls the ffi specified callback
fn rust_callback(
    context: &mut ContextWrapper,
    path: &str,
    size: i64,
    dv_info: DvInfo,
    partition_values: HashMap<String, String>,
) {
    let partition_map = CStringMap { values: partition_values };
    (context.callback)(
        context.engine_context,
        path.into(),
        size,
        &dv_info,
        &partition_map,
    );
}

// Wrap up stuff from C so we can pass it through to our callback
struct ContextWrapper {
    engine_context: NullableCvoid,
    callback: CScanCallback,
}

/// Shim for ffi to call visit_scan_data. This will generally be called when iterating through scan
/// data which provides the data handle and selection vector as each element in the iterator.
///
/// # Safety
/// engine is responsbile for passing a valid [`EngineDataHandle`] and selection vector.
#[no_mangle]
pub unsafe extern "C" fn visit_scan_data(
<<<<<<< HEAD
    data: Handle<EngineDataHandle>,
    selection_vector: KernelBoolSlice,
    engine_context: NullableCvoid,
    callback: CScanCallback,
) {
    let selection_vec = Vec::<bool>::from_slice(selection_vector);
    let data = unsafe { data.as_ref() };
=======
    data: *mut EngineDataHandle,
    selection_vec: KernelBoolSlice,
    engine_context: NullableCvoid,
    callback: CScanCallback,
) {
    let selection_vec = unsafe { selection_vec.as_ref() };
    let data = unsafe { &*data };
    let data = data.data.as_ref();
>>>>>>> 663585d1
    let context_wrapper = ContextWrapper {
        engine_context,
        callback,
    };
    visit_scan_files(data, selection_vec, context_wrapper, rust_callback).unwrap();
}<|MERGE_RESOLUTION|>--- conflicted
+++ resolved
@@ -11,16 +11,10 @@
 use url::Url;
 
 use crate::{
-<<<<<<< HEAD
     unwrap_kernel_expression, AllocateStringFn, EnginePredicate, ExternEngine,
-    SharedExternEngine, ExternResult, FromBoolSlice, IntoExternResult, KernelBoolSlice, KernelBoolSliceHandle,
+    SharedExternEngine, ExternResult, FromBoolSlice, IntoExternResult, KernelBoolSlice,
     KernelExpressionVisitorState, KernelStringSlice, NullableCvoid, SharedSnapshot,
     TryFromStringSlice,
-=======
-    unwrap_kernel_expression, AllocateStringFn, EnginePredicate, ExternEngine, ExternEngineHandle,
-    ExternResult, IntoExternResult, KernelBoolSlice, KernelExpressionVisitorState,
-    KernelStringSlice, NullableCvoid, SnapshotHandle, TryFromStringSlice,
->>>>>>> 663585d1
 };
 
 use super::handle::{False, Handle, HandleAsArc, HandleAsMut, HandleDescriptor, True, Unconstructable};
@@ -29,16 +23,7 @@
 // that are the engine data
 /// an opaque struct that encapsulates data read by an engine. this handle can be passed back into
 /// some kernel calls to operate on the data, or can be converted into the raw data as read by the
-<<<<<<< HEAD
-/// [`Engine`] by calling [`get_raw_engine_data`]
-// TODO(frj): This is broken. While the engine does have some pointer that represents its data, that
-// pointer becomes just one of several members of the vtable struct that we use to present it as an
-// [EngineData] to the kernel. In order to recover the engine's pointer, we will have to either
-// expose it as part of the trait (perhaps an ExternEngineData trait), or else we'll have to cast
-// back to the vtable struct and extract the pointer from there.
-=======
 /// [`delta_kernel::Engine`] by calling [`get_raw_engine_data`]
->>>>>>> 663585d1
 pub struct EngineDataHandle {
     _unconstructable: Unconstructable,
 }
@@ -188,13 +173,8 @@
 
     // Also keep a reference to the external engine for its error allocator.
     // Parquet and Json handlers don't hold any reference to the tokio reactor, so the iterator
-<<<<<<< HEAD
-    // terminates early if the last table client goes out of scope.
-    engine: Arc<dyn ExternEngine + Send + Sync>,
-=======
     // terminates early if the last engine goes out of scope.
     engine: Arc<dyn ExternEngine>,
->>>>>>> 663585d1
 }
 
 pub struct KernelScanDataIteratorHandle {
@@ -270,17 +250,10 @@
     ),
 ) -> DeltaResult<bool> {
     if let Some((data, sel_vec)) = data.data.next().transpose()? {
-<<<<<<< HEAD
         let bool_slice = KernelBoolSlice::from(sel_vec);
         // TODO(frj): We don't need a handle here, we're not passing ownership to the engine. We
         // just need a way to represent unsized types.
         (engine_visitor)(engine_context, data.into(), bool_slice);
-=======
-        let data_handle = BoxHandle::into_handle(EngineDataHandle { data });
-        (engine_visitor)(engine_context, data_handle, sel_vec.into());
-        // ensure we free the data
-        unsafe { BoxHandle::drop_handle(data_handle) };
->>>>>>> 663585d1
         Ok(true)
     } else {
         Ok(false)
@@ -345,43 +318,23 @@
 #[no_mangle]
 pub unsafe extern "C" fn selection_vector_from_dv(
     dv_info: &DvInfo,
-<<<<<<< HEAD
     extern_engine: Handle<SharedExternEngine>,
     state: Handle<GlobalScanStateHandle>,
-) -> ExternResult<Option<Handle<KernelBoolSliceHandle>>> {
+) -> ExternResult<KernelBoolSlice> {
     selection_vector_from_dv_impl(dv_info, &extern_engine, state)
         .into_extern_result(extern_engine)
-=======
-    extern_engine: *const ExternEngineHandle,
-    state: &mut GlobalScanState,
-) -> ExternResult<KernelBoolSlice> {
-    selection_vector_from_dv_impl(dv_info, extern_engine, state).into_extern_result(extern_engine)
->>>>>>> 663585d1
 }
 
 unsafe fn selection_vector_from_dv_impl(
     dv_info: &DvInfo,
-<<<<<<< HEAD
     extern_engine: &Handle<SharedExternEngine>,
     state: Handle<GlobalScanStateHandle>,
-) -> DeltaResult<Option<Handle<KernelBoolSliceHandle>>> {
+) -> DeltaResult<KernelBoolSlice> {
     let state = unsafe { state.as_ref() };
     let extern_engine = unsafe { extern_engine.as_arc() };
     let root_url = Url::parse(&state.table_root)?;
     Ok(dv_info.get_selection_vector(extern_engine.engine().as_ref(), &root_url)?
         .map(|v| Handle::from(Box::new(v.into()))))
-=======
-    extern_engine: *const ExternEngineHandle,
-    state: &mut GlobalScanState,
-) -> DeltaResult<KernelBoolSlice> {
-    let extern_engine = unsafe { ArcHandle::clone_as_arc(extern_engine) };
-    let root_url = Url::parse(&state.table_root)?;
-    let vopt = dv_info.get_selection_vector(extern_engine.engine().as_ref(), &root_url)?;
-    match vopt {
-        Some(v) => Ok(v.into()),
-        None => Ok(KernelBoolSlice::empty()),
-    }
->>>>>>> 663585d1
 }
 
 // Wrapper function that gets called by the kernel, transforms the arguments to make the ffi-able,
@@ -416,7 +369,6 @@
 /// engine is responsbile for passing a valid [`EngineDataHandle`] and selection vector.
 #[no_mangle]
 pub unsafe extern "C" fn visit_scan_data(
-<<<<<<< HEAD
     data: Handle<EngineDataHandle>,
     selection_vector: KernelBoolSlice,
     engine_context: NullableCvoid,
@@ -424,16 +376,6 @@
 ) {
     let selection_vec = Vec::<bool>::from_slice(selection_vector);
     let data = unsafe { data.as_ref() };
-=======
-    data: *mut EngineDataHandle,
-    selection_vec: KernelBoolSlice,
-    engine_context: NullableCvoid,
-    callback: CScanCallback,
-) {
-    let selection_vec = unsafe { selection_vec.as_ref() };
-    let data = unsafe { &*data };
-    let data = data.data.as_ref();
->>>>>>> 663585d1
     let context_wrapper = ContextWrapper {
         engine_context,
         callback,
