[package]
name = "delta_kernel_ffi"
description = "Provide C FFI bindings for the delta_kernel crate"
edition.workspace = true
homepage.workspace = true
license.workspace = true
repository.workspace = true
readme.workspace = true
version.workspace = true
build = "build.rs"

[lib]
crate-type = ["cdylib", "staticlib"]

[dependencies]
tracing = "0.1"
url = "2"
delta_kernel = { path = "../kernel", default-features = false, features = ["developer-visibility"] }

<<<<<<< HEAD
# used if we use the default client to be able to move arrow data into the c-ffi format
arrow-schema = { version = "^51.0", default-features = false, features = [
  "ffi",
], optional = true }
arrow-data = { version = "51.0.0", default-features = false, features = [
  "ffi",
], optional = true }
arrow-array = { version = "^51.0", default-features = false, optional = true }
=======
# used if we use the default engine to be able to move arrow data into the c-ffi format
arrow-schema = { version = "^49.0", default-features = false, features = ["ffi"], optional = true }
arrow-data = { version = "^49.0", default-features = false, features = ["ffi"], optional = true }
arrow-array = { version = "^49.0", default-features = false, optional = true }
>>>>>>> b64ccd83

[build-dependencies]
cbindgen = "0.26.0"
libc = "0.2.147"

[features]
default = ["default-engine"]
default-engine = [
  "delta_kernel/default-engine",
  "arrow-array",
  "arrow-data",
<<<<<<< HEAD
  "arrow-schema",
]
=======
  "arrow-schema"
]
sync-engine = ["delta_kernel/sync-engine"]
>>>>>>> b64ccd83
<|MERGE_RESOLUTION|>--- conflicted
+++ resolved
@@ -15,23 +15,18 @@
 [dependencies]
 tracing = "0.1"
 url = "2"
-delta_kernel = { path = "../kernel", default-features = false, features = ["developer-visibility"] }
+delta_kernel = { path = "../kernel", default-features = false, features = [
+  "developer-visibility",
+] }
 
-<<<<<<< HEAD
-# used if we use the default client to be able to move arrow data into the c-ffi format
+# used if we use the default engine to be able to move arrow data into the c-ffi format
 arrow-schema = { version = "^51.0", default-features = false, features = [
   "ffi",
 ], optional = true }
-arrow-data = { version = "51.0.0", default-features = false, features = [
+arrow-data = { version = "^51.0", default-features = false, features = [
   "ffi",
 ], optional = true }
 arrow-array = { version = "^51.0", default-features = false, optional = true }
-=======
-# used if we use the default engine to be able to move arrow data into the c-ffi format
-arrow-schema = { version = "^49.0", default-features = false, features = ["ffi"], optional = true }
-arrow-data = { version = "^49.0", default-features = false, features = ["ffi"], optional = true }
-arrow-array = { version = "^49.0", default-features = false, optional = true }
->>>>>>> b64ccd83
 
 [build-dependencies]
 cbindgen = "0.26.0"
@@ -43,11 +38,6 @@
   "delta_kernel/default-engine",
   "arrow-array",
   "arrow-data",
-<<<<<<< HEAD
   "arrow-schema",
 ]
-=======
-  "arrow-schema"
-]
-sync-engine = ["delta_kernel/sync-engine"]
->>>>>>> b64ccd83
+sync-engine = ["delta_kernel/sync-engine"]