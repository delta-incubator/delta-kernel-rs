[package]
name = "delta_kernel"
description = "Core crate providing a Delta/Deltalake implementation focused on interoperability with a wide range of query engines."
documentation = "https://docs.rs/delta_kernel"
edition.workspace = true
homepage.workspace = true
license.workspace = true
repository.workspace = true
readme.workspace = true
version.workspace = true

[package.metadata.docs.rs]
all-features = true

[dependencies]
bytes = "1.4"
chrono = { version = "0.4" }
either = "1.8"
fix-hidden-lifetime-bug = "0.2"
indexmap = "2.2.1"
itertools = "0.12"
lazy_static = "1.4"
roaring = "0.10.1"
serde = { version = "1", features = ["derive"] }
serde_json = "1"
thiserror = "1"
# only for structured logging
tracing = { version = "0.1", features = ["log"] }
url = "2"
uuid = "1.3.0"
z85 = "3.0.5"

# bring in our derive macros
delta_kernel_derive = { path = "../derive-macros", version = "0.0.1" }

# used for developer-visibility
visibility = "0.1.0"

<<<<<<< HEAD
# Used in default client
arrow-array = { version = "^51.0", optional = true }
arrow-select = { version = "^51.0", optional = true }
arrow-arith = { version = "^51.0", optional = true }
arrow-json = { version = "^51.0", optional = true }
arrow-ord = { version = "^51.0", optional = true }
arrow-schema = { version = "^51.0", optional = true }
futures = { version = "0.3", optional = true }
object_store = { version = "^0.9.0", optional = true }
# Used in default and sync client
parquet = { version = "^51.0", optional = true }
=======
# Used in default engine
arrow-array = { version = "^49.0", optional = true }
arrow-select = { version = "^49.0", optional = true }
arrow-arith = { version = "^49.0", optional = true }
arrow-json = { version = "^49.0", optional = true }
arrow-ord = { version = "^49.0", optional = true }
arrow-schema = { version = "^49.0", optional = true }
futures = { version = "0.3", optional = true }
object_store = { version = "^0.8.0", optional = true }
# Used in default and sync engine
parquet = { version = "^49.0", optional = true }
>>>>>>> b64ccd83
# Used for fetching direct urls (like pre-signed urls)
reqwest = { version = "^0.11.0", optional = true }

# optionally used with default engine (though not required)
tokio = { version = "1", optional = true, features = ["rt-multi-thread"] }

[features]
arrow-conversion = ["arrow-schema"]
arrow-expression = ["arrow-arith", "arrow-array", "arrow-ord", "arrow-schema"]
default = ["sync-engine"]
default-engine = [
  "arrow-conversion",
  "arrow-expression",
  "arrow-array",
  "arrow-json",
  "arrow-schema",
  "arrow-select",
  "futures",
  "object_store",
  "parquet/async",
  "parquet/object_store",
  "reqwest",
  "tokio",
]
serde = []

developer-visibility = []
sync-engine = [
  "arrow-conversion",
  "arrow-expression",
  "arrow-array",
  "arrow-json",
  "arrow-select",
  "parquet",
]

[build-dependencies]
rustc_version = "0.4.0"

[dev-dependencies]
arrow = { version = "^51.0", features = ["json", "prettyprint"] }
delta_kernel = { path = ".", features = ["default-engine", "sync-engine"] }
test-log = { version = "0.2", default-features = false, features = ["trace"] }
tempfile = "3"
test-case = { version = "3.1.0" }
tracing-subscriber = { version = "0.3", default-features = false, features = [
  "env-filter",
  "fmt",
] }<|MERGE_RESOLUTION|>--- conflicted
+++ resolved
@@ -36,8 +36,7 @@
 # used for developer-visibility
 visibility = "0.1.0"
 
-<<<<<<< HEAD
-# Used in default client
+# Used in default engine
 arrow-array = { version = "^51.0", optional = true }
 arrow-select = { version = "^51.0", optional = true }
 arrow-arith = { version = "^51.0", optional = true }
@@ -45,22 +44,9 @@
 arrow-ord = { version = "^51.0", optional = true }
 arrow-schema = { version = "^51.0", optional = true }
 futures = { version = "0.3", optional = true }
-object_store = { version = "^0.9.0", optional = true }
-# Used in default and sync client
-parquet = { version = "^51.0", optional = true }
-=======
-# Used in default engine
-arrow-array = { version = "^49.0", optional = true }
-arrow-select = { version = "^49.0", optional = true }
-arrow-arith = { version = "^49.0", optional = true }
-arrow-json = { version = "^49.0", optional = true }
-arrow-ord = { version = "^49.0", optional = true }
-arrow-schema = { version = "^49.0", optional = true }
-futures = { version = "0.3", optional = true }
 object_store = { version = "^0.8.0", optional = true }
 # Used in default and sync engine
-parquet = { version = "^49.0", optional = true }
->>>>>>> b64ccd83
+parquet = { version = "^51.0", optional = true }
 # Used for fetching direct urls (like pre-signed urls)
 reqwest = { version = "^0.11.0", optional = true }
 
