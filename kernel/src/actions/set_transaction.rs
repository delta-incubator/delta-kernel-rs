--- conflicted
+++ resolved
@@ -52,12 +52,11 @@
         // checkpoint part when patitioned by `add.path` like the Delta spec requires. There's no
         // point filtering by a particular app id, even if we have one, because app ids are all in
         // the a single checkpoint part having large min/max range (because they're usually uuids).
-<<<<<<< HEAD
-        let meta_predicate = Expr::split_column("txn.appId").is_not_null();
-=======
-        static META_PREDICATE: LazyLock<Option<ExpressionRef>> =
-            LazyLock::new(|| Some(Arc::new(Expression::column("txn.appId").is_not_null())));
->>>>>>> 284db107
+        static META_PREDICATE: LazyLock<Option<ExpressionRef>> = LazyLock::new(|| {
+            Some(Arc::new(
+                Expression::split_column("txn.appId").is_not_null(),
+            ))
+        });
         self.snapshot
             .log_segment
             .replay(engine, schema.clone(), schema, META_PREDICATE.clone())
