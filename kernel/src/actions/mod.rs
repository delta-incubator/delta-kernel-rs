//! Provides parsing and manipulation of the various actions defined in the [Delta
//! specification](https://github.com/delta-io/delta/blob/master/PROTOCOL.md)

pub mod deletion_vector;
pub(crate) mod schemas;
pub(crate) mod visitors;

use std::collections::HashMap;

use delta_kernel_derive::Schema;
use lazy_static::lazy_static;
use serde::{Deserialize, Serialize};
use visitors::{AddVisitor, MetadataVisitor, ProtocolVisitor};

use self::deletion_vector::DeletionVectorDescriptor;
use crate::actions::schemas::GetStructField;
use crate::features::{ReaderFeatures, WriterFeatures};
use crate::{schema::StructType, DeltaResult, EngineData};

pub(crate) const ADD_NAME: &str = "add";
pub(crate) const REMOVE_NAME: &str = "remove";
pub(crate) const METADATA_NAME: &str = "metaData";
pub(crate) const PROTOCOL_NAME: &str = "protocol";
pub(crate) const TRANSACTION_NAME: &str = "txn";

lazy_static! {
    static ref LOG_SCHEMA: StructType = StructType::new(
        vec![
            Option::<Add>::get_struct_field(ADD_NAME),
            Option::<Remove>::get_struct_field(REMOVE_NAME),
            Option::<Metadata>::get_struct_field(METADATA_NAME),
            Option::<Protocol>::get_struct_field(PROTOCOL_NAME),
            Option::<Transaction>::get_struct_field(TRANSACTION_NAME),
            // We don't support the following actions yet
            //Option<Cdc>::get_field(CDC_NAME),
            //Option<CommitInfo>::get_field(COMMIT_INFO_NAME),
            //Option<DomainMetadata>::get_field(DOMAIN_METADATA_NAME),
        ]
    );
}

pub(crate) fn get_log_schema() -> &'static StructType {
    &LOG_SCHEMA
}

#[derive(Debug, Clone, PartialEq, Eq, Schema)]
pub struct Format {
    /// Name of the encoding for files in this table
    pub provider: String,
    /// A map containing configuration options for the format
    pub options: HashMap<String, String>,
}

impl Default for Format {
    fn default() -> Self {
        Self {
            provider: String::from("parquet"),
            options: HashMap::new(),
        }
    }
}

#[derive(Debug, Default, Clone, PartialEq, Eq, Schema)]
pub struct Metadata {
    /// Unique identifier for this table
    pub id: String,
    /// User-provided identifier for this table
    pub name: Option<String>,
    /// User-provided description for this table
    pub description: Option<String>,
    /// Specification of the encoding for the files stored in the table
    pub format: Format,
    /// Schema of the table
    pub schema_string: String,
    /// Column names by which the data should be partitioned
    pub partition_columns: Vec<String>,
    /// The time when this metadata action is created, in milliseconds since the Unix epoch
    pub created_time: Option<i64>,
    /// Configuration options for the metadata action
    pub configuration: HashMap<String, String>,
}

impl Metadata {
    pub fn try_new_from_data(data: &dyn EngineData) -> DeltaResult<Option<Metadata>> {
        let mut visitor = MetadataVisitor::default();
        data.extract(get_log_schema().project(&[METADATA_NAME])?, &mut visitor)?;
        Ok(visitor.metadata)
    }

    pub fn schema(&self) -> DeltaResult<StructType> {
        Ok(serde_json::from_str(&self.schema_string)?)
    }
}

#[derive(Default, Debug, Clone, PartialEq, Eq, Schema, Serialize, Deserialize)]
#[serde(rename_all = "camelCase")]
pub struct Protocol {
    /// The minimum version of the Delta read protocol that a client must implement
    /// in order to correctly read this table
    pub min_reader_version: i32,
    /// The minimum version of the Delta write protocol that a client must implement
    /// in order to correctly write this table
    pub min_writer_version: i32,
    /// A collection of features that a client must implement in order to correctly
    /// read this table (exist only when minReaderVersion is set to 3)
    #[serde(skip_serializing_if = "Option::is_none")]
    pub reader_features: Option<Vec<String>>,
    /// A collection of features that a client must implement in order to correctly
    /// write this table (exist only when minWriterVersion is set to 7)
    #[serde(skip_serializing_if = "Option::is_none")]
    pub writer_features: Option<Vec<String>>,
}

impl Protocol {
    pub fn try_new_from_data(data: &dyn EngineData) -> DeltaResult<Option<Protocol>> {
        let mut visitor = ProtocolVisitor::default();
        data.extract(get_log_schema().project(&[PROTOCOL_NAME])?, &mut visitor)?;
        Ok(visitor.protocol)
    }

    pub fn has_reader_feature(&self, feature: &ReaderFeatures) -> bool {
        self.reader_features
            .as_ref()
            .is_some_and(|features| features.iter().any(|f| f == feature.as_ref()))
    }

    pub fn has_writer_feature(&self, feature: &WriterFeatures) -> bool {
        self.writer_features
            .as_ref()
            .is_some_and(|features| features.iter().any(|f| f == feature.as_ref()))
    }
}

#[derive(Debug, Clone, PartialEq, Eq, Schema)]
pub struct Add {
    /// A relative path to a data file from the root of the table or an absolute path to a file
    /// that should be added to the table. The path is a URI as specified by
    /// [RFC 2396 URI Generic Syntax], which needs to be decoded to get the data file path.
    ///
    /// [RFC 2396 URI Generic Syntax]: https://www.ietf.org/rfc/rfc2396.txt
    pub path: String,

<<<<<<< HEAD
    /// A map from partition column to value for this logical file.
    pub partition_values: HashMap<String, Option<String>>,
=======
    /// A map from partition column to value for this logical file. This map can contain null in the
    /// values meaning a partition is null. We drop those values from this map, due to the
    /// `drop_null_container_values` annotation. This means an engine can assume that if a partition
    /// is found in [`Metadata`] `partition_columns`, but not in this map, its value is null.
    #[drop_null_container_values]
    pub partition_values: HashMap<String, String>,
>>>>>>> e88ae2d8

    /// The size of this data file in bytes
    pub size: i64,

    /// The time this logical file was created, as milliseconds since the epoch.
    pub modification_time: i64,

    /// When `false` the logical file must already be present in the table or the records
    /// in the added file must be contained in one or more remove actions in the same version.
    pub data_change: bool,

    /// Contains [statistics] (e.g., count, min/max values for columns) about the data in this logical file.
    ///
    /// [statistics]: https://github.com/delta-io/delta/blob/master/PROTOCOL.md#Per-file-Statistics
    pub stats: Option<String>,

    /// Map containing metadata about this logical file.
    pub tags: Option<HashMap<String, String>>,

    /// Information about deletion vector (DV) associated with this add action
    pub deletion_vector: Option<DeletionVectorDescriptor>,

    /// Default generated Row ID of the first row in the file. The default generated Row IDs
    /// of the other rows in the file can be reconstructed by adding the physical index of the
    /// row within the file to the base Row ID
    pub base_row_id: Option<i64>,

    /// First commit version in which an add action with the same path was committed to the table.
    pub default_row_commit_version: Option<i64>,

    /// The name of the clustering implementation
    pub clustering_provider: Option<String>,
}

impl Add {
    /// Since we always want to parse multiple adds from data, we return a `Vec<Add>`
    pub fn parse_from_data(data: &dyn EngineData) -> DeltaResult<Vec<Add>> {
        let mut visitor = AddVisitor::default();
        data.extract(get_log_schema().project(&[ADD_NAME])?, &mut visitor)?;
        Ok(visitor.adds)
    }

    pub fn dv_unique_id(&self) -> Option<String> {
        self.deletion_vector.as_ref().map(|dv| dv.unique_id())
    }
}

#[derive(Debug, Clone, PartialEq, Eq, Schema)]
pub(crate) struct Remove {
    /// A relative path to a data file from the root of the table or an absolute path to a file
    /// that should be added to the table. The path is a URI as specified by
    /// [RFC 2396 URI Generic Syntax], which needs to be decoded to get the data file path.
    ///
    /// [RFC 2396 URI Generic Syntax]: https://www.ietf.org/rfc/rfc2396.txt
    pub(crate) path: String,

    /// The time this logical file was created, as milliseconds since the epoch.
    pub(crate) deletion_timestamp: Option<i64>,

    /// When `false` the logical file must already be present in the table or the records
    /// in the added file must be contained in one or more remove actions in the same version.
    pub(crate) data_change: bool,

    /// When true the fields `partition_values`, `size`, and `tags` are present
    pub(crate) extended_file_metadata: Option<bool>,

    /// A map from partition column to value for this logical file.
    pub(crate) partition_values: Option<HashMap<String, String>>,

    /// The size of this data file in bytes
    pub(crate) size: Option<i64>,

    /// Map containing metadata about this logical file.
    pub(crate) tags: Option<HashMap<String, String>>,

    /// Information about deletion vector (DV) associated with this add action
    pub(crate) deletion_vector: Option<DeletionVectorDescriptor>,

    /// Default generated Row ID of the first row in the file. The default generated Row IDs
    /// of the other rows in the file can be reconstructed by adding the physical index of the
    /// row within the file to the base Row ID
    pub(crate) base_row_id: Option<i64>,

    /// First commit version in which an add action with the same path was committed to the table.
    pub(crate) default_row_commit_version: Option<i64>,
}

impl Remove {
    pub(crate) fn dv_unique_id(&self) -> Option<String> {
        self.deletion_vector.as_ref().map(|dv| dv.unique_id())
    }
}

#[derive(Debug, Clone, PartialEq, Eq, Schema)]
pub struct Transaction {
    /// A unique identifier for the application performing the transaction.
    pub app_id: String,

    /// An application-specific numeric identifier for this transaction.
    pub version: i64,

    /// The time when this transaction action was created in milliseconds since the Unix epoch.
    pub last_updated: Option<i64>,
}

#[cfg(test)]
mod tests {
    use std::sync::Arc;

    use super::*;
    use crate::schema::{ArrayType, DataType, MapType, StructField};

    #[test]
    fn test_metadata_schema() {
        let schema = get_log_schema()
            .project(&["metaData"])
            .expect("Couldn't get metaData field");

        let expected = Arc::new(StructType::new(vec![StructField::new(
            "metaData",
            StructType::new(vec![
                StructField::new("id", DataType::STRING, false),
                StructField::new("name", DataType::STRING, true),
                StructField::new("description", DataType::STRING, true),
                StructField::new(
                    "format",
                    StructType::new(vec![
                        StructField::new("provider", DataType::STRING, false),
                        StructField::new(
                            "options",
                            MapType::new(DataType::STRING, DataType::STRING, false),
                            false,
                        ),
                    ]),
                    false,
                ),
                StructField::new("schemaString", DataType::STRING, false),
                StructField::new(
                    "partitionColumns",
                    ArrayType::new(DataType::STRING, false),
                    false,
                ),
                StructField::new("createdTime", DataType::LONG, true),
                StructField::new(
                    "configuration",
                    MapType::new(DataType::STRING, DataType::STRING, false),
                    false,
                ),
            ]),
            true,
        )]));
        assert_eq!(schema, expected);
    }

    #[test]
    fn test_add_schema() {
        let schema = get_log_schema()
            .project(&["add"])
            .expect("Couldn't get add field");

        let expected = Arc::new(StructType::new(vec![StructField::new(
            "add",
            StructType::new(vec![
                StructField::new("path", DataType::STRING, false),
                StructField::new(
                    "partitionValues",
                    MapType::new(DataType::STRING, DataType::STRING, true),
                    false,
                ),
                StructField::new("size", DataType::LONG, false),
                StructField::new("modificationTime", DataType::LONG, false),
                StructField::new("dataChange", DataType::BOOLEAN, false),
                StructField::new("stats", DataType::STRING, true),
                StructField::new(
                    "tags",
                    MapType::new(DataType::STRING, DataType::STRING, false),
                    true,
                ),
                deletion_vector_field(),
                StructField::new("baseRowId", DataType::LONG, true),
                StructField::new("defaultRowCommitVersion", DataType::LONG, true),
                StructField::new("clusteringProvider", DataType::STRING, true),
            ]),
            true,
        )]));
        assert_eq!(schema, expected);
    }

    fn tags_field() -> StructField {
        StructField::new(
            "tags",
            MapType::new(DataType::STRING, DataType::STRING, false),
            true,
        )
    }

    fn partition_values_field() -> StructField {
        StructField::new(
            "partitionValues",
            MapType::new(DataType::STRING, DataType::STRING, false),
            true,
        )
    }

    fn deletion_vector_field() -> StructField {
        StructField::new(
            "deletionVector",
            DataType::Struct(Box::new(StructType::new(vec![
                StructField::new("storageType", DataType::STRING, false),
                StructField::new("pathOrInlineDv", DataType::STRING, false),
                StructField::new("offset", DataType::INTEGER, true),
                StructField::new("sizeInBytes", DataType::INTEGER, false),
                StructField::new("cardinality", DataType::LONG, false),
            ]))),
            true,
        )
    }

    #[test]
    fn test_remove_schema() {
        let schema = get_log_schema()
            .project(&["remove"])
            .expect("Couldn't get remove field");
        let expected = Arc::new(StructType::new(vec![StructField::new(
            "remove",
            StructType::new(vec![
                StructField::new("path", DataType::STRING, false),
                StructField::new("deletionTimestamp", DataType::LONG, true),
                StructField::new("dataChange", DataType::BOOLEAN, false),
                StructField::new("extendedFileMetadata", DataType::BOOLEAN, true),
                partition_values_field(),
                StructField::new("size", DataType::LONG, true),
                tags_field(),
                deletion_vector_field(),
                StructField::new("baseRowId", DataType::LONG, true),
                StructField::new("defaultRowCommitVersion", DataType::LONG, true),
            ]),
            true,
        )]));
        assert_eq!(schema, expected);
    }

    #[test]
    fn test_transaction_schema() {
        let schema = get_log_schema()
            .project(&["txn"])
            .expect("Couldn't get transaction field");

        let expected = Arc::new(StructType::new(vec![StructField::new(
            "txn",
            StructType::new(vec![
                StructField::new("appId", DataType::STRING, false),
                StructField::new("version", DataType::LONG, false),
                StructField::new("lastUpdated", DataType::LONG, true),
            ]),
            true,
        )]));
        assert_eq!(schema, expected);
    }
}<|MERGE_RESOLUTION|>--- conflicted
+++ resolved
@@ -140,17 +140,12 @@
     /// [RFC 2396 URI Generic Syntax]: https://www.ietf.org/rfc/rfc2396.txt
     pub path: String,
 
-<<<<<<< HEAD
-    /// A map from partition column to value for this logical file.
-    pub partition_values: HashMap<String, Option<String>>,
-=======
     /// A map from partition column to value for this logical file. This map can contain null in the
     /// values meaning a partition is null. We drop those values from this map, due to the
     /// `drop_null_container_values` annotation. This means an engine can assume that if a partition
     /// is found in [`Metadata`] `partition_columns`, but not in this map, its value is null.
     #[drop_null_container_values]
     pub partition_values: HashMap<String, String>,
->>>>>>> e88ae2d8
 
     /// The size of this data file in bytes
     pub size: i64,
