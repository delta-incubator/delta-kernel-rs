//! Provides parsing and manipulation of the various actions defined in the [Delta
//! specification](https://github.com/delta-io/delta/blob/master/PROTOCOL.md)

use std::any::type_name;
use std::collections::{HashMap, HashSet};
use std::fmt::{Debug, Display};
use std::hash::Hash;
use std::str::FromStr;
use std::sync::LazyLock;
<<<<<<< HEAD
use visitors::{MetadataVisitor, ProtocolVisitor};
=======
>>>>>>> 67cc0992

use self::deletion_vector::DeletionVectorDescriptor;
use crate::actions::schemas::GetStructField;
use crate::schema::{SchemaRef, StructType};
<<<<<<< HEAD
use crate::{DeltaResult, EngineData, RowVisitor as _};
=======
use crate::table_features::{
    ReaderFeatures, WriterFeatures, SUPPORTED_READER_FEATURES, SUPPORTED_WRITER_FEATURES,
};
use crate::utils::require;
use crate::{DeltaResult, EngineData, Error};
use visitors::{AddVisitor, MetadataVisitor, ProtocolVisitor};

use delta_kernel_derive::Schema;
use serde::{Deserialize, Serialize};
>>>>>>> 67cc0992

pub mod deletion_vector;
pub mod set_transaction;

pub(crate) mod schemas;
#[cfg(feature = "developer-visibility")]
pub mod visitors;
#[cfg(not(feature = "developer-visibility"))]
pub(crate) mod visitors;

#[cfg_attr(feature = "developer-visibility", visibility::make(pub))]
pub(crate) const ADD_NAME: &str = "add";
#[cfg_attr(feature = "developer-visibility", visibility::make(pub))]
pub(crate) const REMOVE_NAME: &str = "remove";
#[cfg_attr(feature = "developer-visibility", visibility::make(pub))]
pub(crate) const METADATA_NAME: &str = "metaData";
#[cfg_attr(feature = "developer-visibility", visibility::make(pub))]
pub(crate) const PROTOCOL_NAME: &str = "protocol";
#[cfg_attr(feature = "developer-visibility", visibility::make(pub))]
pub(crate) const SET_TRANSACTION_NAME: &str = "txn";
#[cfg_attr(feature = "developer-visibility", visibility::make(pub))]
pub(crate) const COMMIT_INFO_NAME: &str = "commitInfo";

static LOG_ADD_SCHEMA: LazyLock<SchemaRef> =
    LazyLock::new(|| StructType::new([Option::<Add>::get_struct_field(ADD_NAME)]).into());

static LOG_SCHEMA: LazyLock<SchemaRef> = LazyLock::new(|| {
    StructType::new([
        Option::<Add>::get_struct_field(ADD_NAME),
        Option::<Remove>::get_struct_field(REMOVE_NAME),
        Option::<Metadata>::get_struct_field(METADATA_NAME),
        Option::<Protocol>::get_struct_field(PROTOCOL_NAME),
        Option::<SetTransaction>::get_struct_field(SET_TRANSACTION_NAME),
        Option::<CommitInfo>::get_struct_field(COMMIT_INFO_NAME),
        // We don't support the following actions yet
        //Option::<Cdc>::get_struct_field(CDC_NAME),
        //Option::<DomainMetadata>::get_struct_field(DOMAIN_METADATA_NAME),
    ])
    .into()
});

static LOG_COMMIT_INFO_SCHEMA: LazyLock<SchemaRef> = LazyLock::new(|| {
    StructType::new([Option::<CommitInfo>::get_struct_field(COMMIT_INFO_NAME)]).into()
});

#[cfg_attr(feature = "developer-visibility", visibility::make(pub))]
#[cfg_attr(not(feature = "developer-visibility"), visibility::make(pub(crate)))]
fn get_log_schema() -> &'static SchemaRef {
    &LOG_SCHEMA
}

#[cfg_attr(feature = "developer-visibility", visibility::make(pub))]
#[cfg_attr(not(feature = "developer-visibility"), visibility::make(pub(crate)))]
fn get_log_add_schema() -> &'static SchemaRef {
    &LOG_ADD_SCHEMA
}

pub(crate) fn get_log_commit_info_schema() -> &'static SchemaRef {
    &LOG_COMMIT_INFO_SCHEMA
}

#[derive(Debug, Clone, PartialEq, Eq, Schema)]
pub struct Format {
    /// Name of the encoding for files in this table
    pub provider: String,
    /// A map containing configuration options for the format
    pub options: HashMap<String, String>,
}

impl Default for Format {
    fn default() -> Self {
        Self {
            provider: String::from("parquet"),
            options: HashMap::new(),
        }
    }
}

#[derive(Debug, Default, Clone, PartialEq, Eq, Schema)]
pub struct Metadata {
    /// Unique identifier for this table
    pub id: String,
    /// User-provided identifier for this table
    pub name: Option<String>,
    /// User-provided description for this table
    pub description: Option<String>,
    /// Specification of the encoding for the files stored in the table
    pub format: Format,
    /// Schema of the table
    pub schema_string: String,
    /// Column names by which the data should be partitioned
    pub partition_columns: Vec<String>,
    /// The time when this metadata action is created, in milliseconds since the Unix epoch
    pub created_time: Option<i64>,
    /// Configuration options for the metadata action
    pub configuration: HashMap<String, String>,
}

impl Metadata {
    pub fn try_new_from_data(data: &dyn EngineData) -> DeltaResult<Option<Metadata>> {
        let mut visitor = MetadataVisitor::default();
        visitor.visit_rows_of(data)?;
        Ok(visitor.metadata)
    }

    pub fn schema(&self) -> DeltaResult<StructType> {
        Ok(serde_json::from_str(&self.schema_string)?)
    }
}

#[derive(Default, Debug, Clone, PartialEq, Eq, Schema, Serialize, Deserialize)]
#[serde(rename_all = "camelCase")]
// TODO move to another module so that we disallow constructing this struct without using the
// try_new function.
pub struct Protocol {
    /// The minimum version of the Delta read protocol that a client must implement
    /// in order to correctly read this table
    min_reader_version: i32,
    /// The minimum version of the Delta write protocol that a client must implement
    /// in order to correctly write this table
    min_writer_version: i32,
    /// A collection of features that a client must implement in order to correctly
    /// read this table (exist only when minReaderVersion is set to 3)
    #[serde(skip_serializing_if = "Option::is_none")]
    reader_features: Option<Vec<String>>,
    /// A collection of features that a client must implement in order to correctly
    /// write this table (exist only when minWriterVersion is set to 7)
    #[serde(skip_serializing_if = "Option::is_none")]
    writer_features: Option<Vec<String>>,
}

impl Protocol {
    /// Try to create a new Protocol instance from reader/writer versions and table features. This
    /// can fail if the protocol is invalid.
    pub fn try_new(
        min_reader_version: i32,
        min_writer_version: i32,
        reader_features: Option<impl IntoIterator<Item = impl Into<String>>>,
        writer_features: Option<impl IntoIterator<Item = impl Into<String>>>,
    ) -> DeltaResult<Self> {
        if min_reader_version == 3 {
            require!(
                reader_features.is_some(),
                Error::invalid_protocol(
                    "Reader features must be present when minimum reader version = 3"
                )
            );
        }
        if min_writer_version == 7 {
            require!(
                writer_features.is_some(),
                Error::invalid_protocol(
                    "Writer features must be present when minimum writer version = 7"
                )
            );
        }
        let reader_features = reader_features.map(|f| f.into_iter().map(Into::into).collect());
        let writer_features = writer_features.map(|f| f.into_iter().map(Into::into).collect());
        Ok(Protocol {
            min_reader_version,
            min_writer_version,
            reader_features,
            writer_features,
        })
    }

    pub fn try_new_from_data(data: &dyn EngineData) -> DeltaResult<Option<Protocol>> {
        let mut visitor = ProtocolVisitor::default();
        visitor.visit_rows_of(data)?;
        Ok(visitor.protocol)
    }

    pub fn min_reader_version(&self) -> i32 {
        self.min_reader_version
    }

    pub fn min_writer_version(&self) -> i32 {
        self.min_writer_version
    }

    pub fn has_reader_feature(&self, feature: &ReaderFeatures) -> bool {
        self.reader_features
            .as_ref()
            .is_some_and(|features| features.iter().any(|f| f == feature.as_ref()))
    }

    pub fn has_writer_feature(&self, feature: &WriterFeatures) -> bool {
        self.writer_features
            .as_ref()
            .is_some_and(|features| features.iter().any(|f| f == feature.as_ref()))
    }

    /// Check if reading a table with this protocol is supported. That is: does the kernel support
    /// the specified protocol reader version and all enabled reader features? If yes, returns unit
    /// type, otherwise will return an error.
    pub fn ensure_read_supported(&self) -> DeltaResult<()> {
        match &self.reader_features {
            // if min_reader_version = 3 and all reader features are subset of supported => OK
            Some(reader_features) if self.min_reader_version == 3 => {
                ensure_supported_features(reader_features, &SUPPORTED_READER_FEATURES)
            }
            // if min_reader_version = 3 and no reader features => ERROR
            // NOTE this is caught by the protocol parsing.
            None if self.min_reader_version == 3 => Err(Error::internal_error(
                "Reader features must be present when minimum reader version = 3",
            )),
            // if min_reader_version = 1,2 and there are no reader features => OK
            None if self.min_reader_version == 1 || self.min_reader_version == 2 => Ok(()),
            // if min_reader_version = 1,2 and there are reader features => ERROR
            // NOTE this is caught by the protocol parsing.
            Some(_) if self.min_reader_version == 1 || self.min_reader_version == 2 => {
                Err(Error::internal_error(
                    "Reader features must not be present when minimum reader version = 1 or 2",
                ))
            }
            // any other min_reader_version is not supported
            _ => Err(Error::Unsupported(format!(
                "Unsupported minimum reader version {}",
                self.min_reader_version
            ))),
        }
    }

    /// Check if writing to a table with this protocol is supported. That is: does the kernel
    /// support the specified protocol writer version and all enabled writer features?
    pub fn ensure_write_supported(&self) -> DeltaResult<()> {
        match &self.writer_features {
            // if min_reader_version = 3 and min_writer_version = 7 and all writer features are
            // supported => OK
            Some(writer_features)
                if self.min_reader_version == 3 && self.min_writer_version == 7 =>
            {
                ensure_supported_features(writer_features, &SUPPORTED_WRITER_FEATURES)
            }
            // otherwise not supported
            _ => Err(Error::unsupported(
                "Only tables with min reader version 3 and min writer version 7 with no table features are supported."
            )),
        }
    }
}

// given unparsed `table_features`, parse and check if they are subset of `supported_features`
fn ensure_supported_features<T>(
    table_features: &[String],
    supported_features: &HashSet<T>,
) -> DeltaResult<()>
where
    <T as FromStr>::Err: Display,
    T: Debug + FromStr + Hash + Eq,
{
    let error = |unsupported, unsupported_or_unknown| {
        let supported = supported_features.iter().collect::<Vec<_>>();
        let features_type = type_name::<T>()
            .rsplit("::")
            .next()
            .unwrap_or("table features");
        Error::Unsupported(format!(
            "{} {} {:?}. Supported {} are {:?}",
            unsupported_or_unknown, features_type, unsupported, features_type, supported
        ))
    };
    let parsed_features: HashSet<T> = table_features
        .iter()
        .map(|s| T::from_str(s).map_err(|_| error(vec![s.to_string()], "Unknown")))
        .collect::<Result<_, Error>>()?;
    parsed_features
        .is_subset(supported_features)
        .then_some(())
        .ok_or_else(|| {
            let unsupported = parsed_features
                .difference(supported_features)
                .map(|f| format!("{:?}", f))
                .collect::<Vec<_>>();
            error(unsupported, "Unsupported")
        })
}

#[derive(Debug, Clone, PartialEq, Eq, Schema)]
#[cfg_attr(feature = "developer-visibility", visibility::make(pub))]
#[cfg_attr(not(feature = "developer-visibility"), visibility::make(pub(crate)))]
struct CommitInfo {
    /// The time this logical file was created, as milliseconds since the epoch.
    /// Read: optional, write: required (that is, kernel always writes).
    /// If in-commit timestamps are enabled, this is always required.
    pub(crate) timestamp: Option<i64>,
    /// An arbitrary string that identifies the operation associated with this commit. This is
    /// specified by the engine. Read: optional, write: required (that is, kernel alwarys writes).
    pub(crate) operation: Option<String>,
    /// Map of arbitrary string key-value pairs that provide additional information about the
    /// operation. This is specified by the engine. For now this is always empty on write.
    pub(crate) operation_parameters: Option<HashMap<String, String>>,
    /// The version of the delta_kernel crate used to write this commit. The kernel will always
    /// write this field, but it is optional since many tables will not have this field (i.e. any
    /// tables not written by kernel).
    pub(crate) kernel_version: Option<String>,
    /// A place for the engine to store additional metadata associated with this commit encoded as
    /// a map of strings.
    pub(crate) engine_commit_info: Option<HashMap<String, String>>,
}

#[derive(Debug, Clone, PartialEq, Eq, Schema)]
pub struct Add {
    /// A relative path to a data file from the root of the table or an absolute path to a file
    /// that should be added to the table. The path is a URI as specified by
    /// [RFC 2396 URI Generic Syntax], which needs to be decoded to get the data file path.
    ///
    /// [RFC 2396 URI Generic Syntax]: https://www.ietf.org/rfc/rfc2396.txt
    pub path: String,

    /// A map from partition column to value for this logical file. This map can contain null in the
    /// values meaning a partition is null. We drop those values from this map, due to the
    /// `drop_null_container_values` annotation. This means an engine can assume that if a partition
    /// is found in [`Metadata`] `partition_columns`, but not in this map, its value is null.
    #[drop_null_container_values]
    pub partition_values: HashMap<String, String>,

    /// The size of this data file in bytes
    pub size: i64,

    /// The time this logical file was created, as milliseconds since the epoch.
    pub modification_time: i64,

    /// When `false` the logical file must already be present in the table or the records
    /// in the added file must be contained in one or more remove actions in the same version.
    pub data_change: bool,

    /// Contains [statistics] (e.g., count, min/max values for columns) about the data in this logical file.
    ///
    /// [statistics]: https://github.com/delta-io/delta/blob/master/PROTOCOL.md#Per-file-Statistics
    pub stats: Option<String>,

    /// Map containing metadata about this logical file.
    pub tags: Option<HashMap<String, String>>,

    /// Information about deletion vector (DV) associated with this add action
    pub deletion_vector: Option<DeletionVectorDescriptor>,

    /// Default generated Row ID of the first row in the file. The default generated Row IDs
    /// of the other rows in the file can be reconstructed by adding the physical index of the
    /// row within the file to the base Row ID
    pub base_row_id: Option<i64>,

    /// First commit version in which an add action with the same path was committed to the table.
    pub default_row_commit_version: Option<i64>,

    /// The name of the clustering implementation
    pub clustering_provider: Option<String>,
}

impl Add {
    pub fn dv_unique_id(&self) -> Option<String> {
        self.deletion_vector.as_ref().map(|dv| dv.unique_id())
    }
}

#[derive(Debug, Clone, PartialEq, Eq, Schema)]
#[cfg_attr(feature = "developer-visibility", visibility::make(pub))]
#[cfg_attr(not(feature = "developer-visibility"), visibility::make(pub(crate)))]
struct Remove {
    /// A relative path to a data file from the root of the table or an absolute path to a file
    /// that should be added to the table. The path is a URI as specified by
    /// [RFC 2396 URI Generic Syntax], which needs to be decoded to get the data file path.
    ///
    /// [RFC 2396 URI Generic Syntax]: https://www.ietf.org/rfc/rfc2396.txt
    pub(crate) path: String,

    /// The time this logical file was created, as milliseconds since the epoch.
    pub(crate) deletion_timestamp: Option<i64>,

    /// When `false` the logical file must already be present in the table or the records
    /// in the added file must be contained in one or more remove actions in the same version.
    pub(crate) data_change: bool,

    /// When true the fields `partition_values`, `size`, and `tags` are present
    pub(crate) extended_file_metadata: Option<bool>,

    /// A map from partition column to value for this logical file.
    pub(crate) partition_values: Option<HashMap<String, String>>,

    /// The size of this data file in bytes
    pub(crate) size: Option<i64>,

    /// Map containing metadata about this logical file.
    pub(crate) tags: Option<HashMap<String, String>>,

    /// Information about deletion vector (DV) associated with this add action
    pub(crate) deletion_vector: Option<DeletionVectorDescriptor>,

    /// Default generated Row ID of the first row in the file. The default generated Row IDs
    /// of the other rows in the file can be reconstructed by adding the physical index of the
    /// row within the file to the base Row ID
    pub(crate) base_row_id: Option<i64>,

    /// First commit version in which an add action with the same path was committed to the table.
    pub(crate) default_row_commit_version: Option<i64>,
}

impl Remove {
    pub(crate) fn dv_unique_id(&self) -> Option<String> {
        self.deletion_vector.as_ref().map(|dv| dv.unique_id())
    }
}

#[derive(Debug, Clone, PartialEq, Eq, Schema)]
pub struct SetTransaction {
    /// A unique identifier for the application performing the transaction.
    pub app_id: String,

    /// An application-specific numeric identifier for this transaction.
    pub version: i64,

    /// The time when this transaction action was created in milliseconds since the Unix epoch.
    pub last_updated: Option<i64>,
}

#[cfg(test)]
mod tests {
    use std::sync::Arc;

    use super::*;
    use crate::schema::{ArrayType, DataType, MapType, StructField};

    #[test]
    fn test_metadata_schema() {
        let schema = get_log_schema()
            .project(&["metaData"])
            .expect("Couldn't get metaData field");

        let expected = Arc::new(StructType::new([StructField::new(
            "metaData",
            StructType::new([
                StructField::new("id", DataType::STRING, false),
                StructField::new("name", DataType::STRING, true),
                StructField::new("description", DataType::STRING, true),
                StructField::new(
                    "format",
                    StructType::new([
                        StructField::new("provider", DataType::STRING, false),
                        StructField::new(
                            "options",
                            MapType::new(DataType::STRING, DataType::STRING, false),
                            false,
                        ),
                    ]),
                    false,
                ),
                StructField::new("schemaString", DataType::STRING, false),
                StructField::new(
                    "partitionColumns",
                    ArrayType::new(DataType::STRING, false),
                    false,
                ),
                StructField::new("createdTime", DataType::LONG, true),
                StructField::new(
                    "configuration",
                    MapType::new(DataType::STRING, DataType::STRING, false),
                    false,
                ),
            ]),
            true,
        )]));
        assert_eq!(schema, expected);
    }

    #[test]
    fn test_add_schema() {
        let schema = get_log_schema()
            .project(&["add"])
            .expect("Couldn't get add field");

        let expected = Arc::new(StructType::new([StructField::new(
            "add",
            StructType::new([
                StructField::new("path", DataType::STRING, false),
                StructField::new(
                    "partitionValues",
                    MapType::new(DataType::STRING, DataType::STRING, true),
                    false,
                ),
                StructField::new("size", DataType::LONG, false),
                StructField::new("modificationTime", DataType::LONG, false),
                StructField::new("dataChange", DataType::BOOLEAN, false),
                StructField::new("stats", DataType::STRING, true),
                StructField::new(
                    "tags",
                    MapType::new(DataType::STRING, DataType::STRING, false),
                    true,
                ),
                deletion_vector_field(),
                StructField::new("baseRowId", DataType::LONG, true),
                StructField::new("defaultRowCommitVersion", DataType::LONG, true),
                StructField::new("clusteringProvider", DataType::STRING, true),
            ]),
            true,
        )]));
        assert_eq!(schema, expected);
    }

    fn tags_field() -> StructField {
        StructField::new(
            "tags",
            MapType::new(DataType::STRING, DataType::STRING, false),
            true,
        )
    }

    fn partition_values_field() -> StructField {
        StructField::new(
            "partitionValues",
            MapType::new(DataType::STRING, DataType::STRING, false),
            true,
        )
    }

    fn deletion_vector_field() -> StructField {
        StructField::new(
            "deletionVector",
            DataType::struct_type([
                StructField::new("storageType", DataType::STRING, false),
                StructField::new("pathOrInlineDv", DataType::STRING, false),
                StructField::new("offset", DataType::INTEGER, true),
                StructField::new("sizeInBytes", DataType::INTEGER, false),
                StructField::new("cardinality", DataType::LONG, false),
            ]),
            true,
        )
    }

    #[test]
    fn test_remove_schema() {
        let schema = get_log_schema()
            .project(&["remove"])
            .expect("Couldn't get remove field");
        let expected = Arc::new(StructType::new([StructField::new(
            "remove",
            StructType::new([
                StructField::new("path", DataType::STRING, false),
                StructField::new("deletionTimestamp", DataType::LONG, true),
                StructField::new("dataChange", DataType::BOOLEAN, false),
                StructField::new("extendedFileMetadata", DataType::BOOLEAN, true),
                partition_values_field(),
                StructField::new("size", DataType::LONG, true),
                tags_field(),
                deletion_vector_field(),
                StructField::new("baseRowId", DataType::LONG, true),
                StructField::new("defaultRowCommitVersion", DataType::LONG, true),
            ]),
            true,
        )]));
        assert_eq!(schema, expected);
    }

    #[test]
    fn test_transaction_schema() {
        let schema = get_log_schema()
            .project(&["txn"])
            .expect("Couldn't get transaction field");

        let expected = Arc::new(StructType::new([StructField::new(
            "txn",
            StructType::new([
                StructField::new("appId", DataType::STRING, false),
                StructField::new("version", DataType::LONG, false),
                StructField::new("lastUpdated", DataType::LONG, true),
            ]),
            true,
        )]));
        assert_eq!(schema, expected);
    }

    #[test]
    fn test_commit_info_schema() {
        let schema = get_log_schema()
            .project(&["commitInfo"])
            .expect("Couldn't get commitInfo field");

        let expected = Arc::new(StructType::new(vec![StructField::new(
            "commitInfo",
            StructType::new(vec![
                StructField::new("timestamp", DataType::LONG, true),
                StructField::new("operation", DataType::STRING, true),
                StructField::new(
                    "operationParameters",
                    MapType::new(DataType::STRING, DataType::STRING, false),
                    true,
                ),
                StructField::new("kernelVersion", DataType::STRING, true),
                StructField::new(
                    "engineCommitInfo",
                    MapType::new(DataType::STRING, DataType::STRING, false),
                    true,
                ),
            ]),
            true,
        )]));
        assert_eq!(schema, expected);
    }

    #[test]
    fn test_validate_protocol() {
        let invalid_protocols = [
            Protocol {
                min_reader_version: 3,
                min_writer_version: 7,
                reader_features: None,
                writer_features: Some(vec![]),
            },
            Protocol {
                min_reader_version: 3,
                min_writer_version: 7,
                reader_features: Some(vec![]),
                writer_features: None,
            },
            Protocol {
                min_reader_version: 3,
                min_writer_version: 7,
                reader_features: None,
                writer_features: None,
            },
        ];
        for Protocol {
            min_reader_version,
            min_writer_version,
            reader_features,
            writer_features,
        } in invalid_protocols
        {
            assert!(matches!(
                Protocol::try_new(
                    min_reader_version,
                    min_writer_version,
                    reader_features,
                    writer_features
                ),
                Err(Error::InvalidProtocol(_)),
            ));
        }
    }

    #[test]
    fn test_v2_checkpoint_unsupported() {
        let protocol = Protocol::try_new(
            3,
            7,
            Some([ReaderFeatures::V2Checkpoint]),
            Some([ReaderFeatures::V2Checkpoint]),
        )
        .unwrap();
        assert!(protocol.ensure_read_supported().is_err());

        let protocol = Protocol::try_new(
            4,
            7,
            Some([ReaderFeatures::V2Checkpoint]),
            Some([ReaderFeatures::V2Checkpoint]),
        )
        .unwrap();
        assert!(protocol.ensure_read_supported().is_err());
    }

    #[test]
    fn test_ensure_read_supported() {
        let protocol = Protocol {
            min_reader_version: 3,
            min_writer_version: 7,
            reader_features: Some(vec![]),
            writer_features: Some(vec![]),
        };
        assert!(protocol.ensure_read_supported().is_ok());

        let empty_features: [String; 0] = [];
        let protocol = Protocol::try_new(
            3,
            7,
            Some([ReaderFeatures::V2Checkpoint]),
            Some(&empty_features),
        )
        .unwrap();
        assert!(protocol.ensure_read_supported().is_err());

        let protocol = Protocol::try_new(
            3,
            7,
            Some(&empty_features),
            Some([WriterFeatures::V2Checkpoint]),
        )
        .unwrap();
        assert!(protocol.ensure_read_supported().is_ok());

        let protocol = Protocol::try_new(
            3,
            7,
            Some([ReaderFeatures::V2Checkpoint]),
            Some([WriterFeatures::V2Checkpoint]),
        )
        .unwrap();
        assert!(protocol.ensure_read_supported().is_err());

        let protocol = Protocol {
            min_reader_version: 1,
            min_writer_version: 7,
            reader_features: None,
            writer_features: None,
        };
        assert!(protocol.ensure_read_supported().is_ok());

        let protocol = Protocol {
            min_reader_version: 2,
            min_writer_version: 7,
            reader_features: None,
            writer_features: None,
        };
        assert!(protocol.ensure_read_supported().is_ok());
    }

    #[test]
    fn test_ensure_write_supported() {
        let protocol = Protocol {
            min_reader_version: 3,
            min_writer_version: 7,
            reader_features: Some(vec![]),
            writer_features: Some(vec![]),
        };
        assert!(protocol.ensure_write_supported().is_ok());

        let protocol = Protocol::try_new(
            3,
            7,
            Some([ReaderFeatures::DeletionVectors]),
            Some([WriterFeatures::DeletionVectors]),
        )
        .unwrap();
        assert!(protocol.ensure_write_supported().is_err());
    }

    #[test]
    fn test_ensure_supported_features() {
        let supported_features = [
            ReaderFeatures::ColumnMapping,
            ReaderFeatures::DeletionVectors,
        ]
        .into_iter()
        .collect();
        let table_features = vec![ReaderFeatures::ColumnMapping.to_string()];
        ensure_supported_features(&table_features, &supported_features).unwrap();

        // test unknown features
        let table_features = vec![ReaderFeatures::ColumnMapping.to_string(), "idk".to_string()];
        let error = ensure_supported_features(&table_features, &supported_features).unwrap_err();
        match error {
            Error::Unsupported(e) if e ==
                "Unknown ReaderFeatures [\"idk\"]. Supported ReaderFeatures are [ColumnMapping, DeletionVectors]"
            => {},
            Error::Unsupported(e) if e ==
                "Unknown ReaderFeatures [\"idk\"]. Supported ReaderFeatures are [DeletionVectors, ColumnMapping]"
            => {},
            _ => panic!("Expected unsupported error"),
        }
    }
}<|MERGE_RESOLUTION|>--- conflicted
+++ resolved
@@ -7,27 +7,19 @@
 use std::hash::Hash;
 use std::str::FromStr;
 use std::sync::LazyLock;
-<<<<<<< HEAD
-use visitors::{MetadataVisitor, ProtocolVisitor};
-=======
->>>>>>> 67cc0992
 
 use self::deletion_vector::DeletionVectorDescriptor;
 use crate::actions::schemas::GetStructField;
 use crate::schema::{SchemaRef, StructType};
-<<<<<<< HEAD
-use crate::{DeltaResult, EngineData, RowVisitor as _};
-=======
 use crate::table_features::{
     ReaderFeatures, WriterFeatures, SUPPORTED_READER_FEATURES, SUPPORTED_WRITER_FEATURES,
 };
 use crate::utils::require;
-use crate::{DeltaResult, EngineData, Error};
-use visitors::{AddVisitor, MetadataVisitor, ProtocolVisitor};
+use crate::{DeltaResult, EngineData, Error, RowVisitor as _};
+use visitors::{MetadataVisitor, ProtocolVisitor};
 
 use delta_kernel_derive::Schema;
 use serde::{Deserialize, Serialize};
->>>>>>> 67cc0992
 
 pub mod deletion_vector;
 pub mod set_transaction;
@@ -208,15 +200,21 @@
         self.min_writer_version
     }
 
+    pub fn reader_features(&self) -> Option<&[String]> {
+        self.reader_features.as_deref()
+    }
+
+    pub fn writer_features(&self) -> Option<&[String]> {
+        self.writer_features.as_deref()
+    }
+
     pub fn has_reader_feature(&self, feature: &ReaderFeatures) -> bool {
-        self.reader_features
-            .as_ref()
+        self.reader_features()
             .is_some_and(|features| features.iter().any(|f| f == feature.as_ref()))
     }
 
     pub fn has_writer_feature(&self, feature: &WriterFeatures) -> bool {
-        self.writer_features
-            .as_ref()
+        self.writer_features()
             .is_some_and(|features| features.iter().any(|f| f == feature.as_ref()))
     }
 
