//! Definitions and functions to create and manipulate kernel schema

use std::borrow::Cow;
use std::collections::HashMap;
use std::fmt::{Display, Formatter};
use std::sync::Arc;

use indexmap::IndexMap;
use itertools::Itertools;
use serde::{Deserialize, Serialize};

use crate::expressions::ColumnName;
use crate::table_features::ColumnMappingMode;
use crate::utils::require;
use crate::{DeltaResult, Error};

pub type Schema = StructType;
pub type SchemaRef = Arc<StructType>;

#[derive(Debug, Serialize, Deserialize, PartialEq, Clone, Eq)]
#[serde(untagged)]
pub enum MetadataValue {
    Number(i32),
    String(String),
    Boolean(bool),
    // The [PROTOCOL](https://github.com/delta-io/delta/blob/master/PROTOCOL.md#struct-field) states
    // only that the metadata is "A JSON map containing information about this column.", so we can
    // actually have any valid json here. `Other` is therefore a catchall for things we don't need
    // to handle.
    Other(serde_json::Value),
}

impl std::fmt::Display for MetadataValue {
    fn fmt(&self, f: &mut std::fmt::Formatter<'_>) -> std::fmt::Result {
        match self {
            MetadataValue::Number(n) => write!(f, "{n}"),
            MetadataValue::String(s) => write!(f, "{s}"),
            MetadataValue::Boolean(b) => write!(f, "{b}"),
            MetadataValue::Other(v) => write!(f, "{v}"), // just write the json back
        }
    }
}

impl From<String> for MetadataValue {
    fn from(value: String) -> Self {
        Self::String(value)
    }
}

impl From<&String> for MetadataValue {
    fn from(value: &String) -> Self {
        Self::String(value.clone())
    }
}

impl From<i32> for MetadataValue {
    fn from(value: i32) -> Self {
        Self::Number(value)
    }
}

impl From<bool> for MetadataValue {
    fn from(value: bool) -> Self {
        Self::Boolean(value)
    }
}

#[derive(Debug)]
pub enum ColumnMetadataKey {
    ColumnMappingId,
    ColumnMappingPhysicalName,
    GenerationExpression,
    IdentityStart,
    IdentityStep,
    IdentityHighWaterMark,
    IdentityAllowExplicitInsert,
    Invariants,
}

impl AsRef<str> for ColumnMetadataKey {
    fn as_ref(&self) -> &str {
        match self {
            Self::ColumnMappingId => "delta.columnMapping.id",
            Self::ColumnMappingPhysicalName => "delta.columnMapping.physicalName",
            Self::GenerationExpression => "delta.generationExpression",
            Self::IdentityAllowExplicitInsert => "delta.identity.allowExplicitInsert",
            Self::IdentityHighWaterMark => "delta.identity.highWaterMark",
            Self::IdentityStart => "delta.identity.start",
            Self::IdentityStep => "delta.identity.step",
            Self::Invariants => "delta.invariants",
        }
    }
}

#[derive(Debug, Serialize, Deserialize, PartialEq, Clone, Eq)]
pub struct StructField {
    /// Name of this (possibly nested) column
    pub name: String,
    /// The data type of this field
    #[serde(rename = "type")]
    pub data_type: DataType,
    /// Denotes whether this Field can be null
    pub nullable: bool,
    /// A JSON map containing information about this column
    pub metadata: HashMap<String, MetadataValue>,
}

impl StructField {
    /// Creates a new field
    pub fn new(name: impl Into<String>, data_type: impl Into<DataType>, nullable: bool) -> Self {
        Self {
            name: name.into(),
            data_type: data_type.into(),
            nullable,
            metadata: HashMap::default(),
        }
    }

    pub fn with_metadata(
        mut self,
        metadata: impl IntoIterator<Item = (impl Into<String>, impl Into<MetadataValue>)>,
    ) -> Self {
        self.metadata = metadata
            .into_iter()
            .map(|(k, v)| (k.into(), v.into()))
            .collect();
        self
    }

    pub fn get_config_value(&self, key: &ColumnMetadataKey) -> Option<&MetadataValue> {
        self.metadata.get(key.as_ref())
    }

    /// Get the physical name for this field as it should be read from parquet, based on the
    /// specified column mapping mode.
    pub fn physical_name(&self, mapping_mode: ColumnMappingMode) -> DeltaResult<&str> {
        let physical_name_key = ColumnMetadataKey::ColumnMappingPhysicalName.as_ref();
        let name_mapped_name = self.metadata.get(physical_name_key);
        match (mapping_mode, name_mapped_name) {
            (ColumnMappingMode::None, _) => Ok(self.name.as_str()),
            (ColumnMappingMode::Name, Some(MetadataValue::String(name))) => Ok(name),
            (ColumnMappingMode::Name, invalid) => Err(Error::generic(format!(
                "Missing or invalid {physical_name_key}: {invalid:?}"
            ))),
            (ColumnMappingMode::Id, _) => {
                Err(Error::generic("Don't support id column mapping yet"))
            }
        }
    }

    /// Change the name of a field. The field will preserve its data type and nullability. Note that
    /// this allocates a new field.
    pub fn with_name(&self, new_name: impl Into<String>) -> Self {
        StructField {
            name: new_name.into(),
            data_type: self.data_type().clone(),
            nullable: self.nullable,
            metadata: self.metadata.clone(),
        }
    }

    #[inline]
    pub fn name(&self) -> &String {
        &self.name
    }

    #[inline]
    pub fn is_nullable(&self) -> bool {
        self.nullable
    }

    #[inline]
    pub const fn data_type(&self) -> &DataType {
        &self.data_type
    }

    #[inline]
    pub const fn metadata(&self) -> &HashMap<String, MetadataValue> {
        &self.metadata
    }

    /// Convert our metadata into a HashMap<String, String>. Note this copies all the data so can be
    /// expensive for large metadata
    pub fn metadata_with_string_values(&self) -> HashMap<String, String> {
        self.metadata
            .iter()
            .map(|(key, val)| (key.clone(), val.to_string()))
            .collect()
    }

    pub fn make_physical(&self, mapping_mode: ColumnMappingMode) -> DeltaResult<Self> {
        use ColumnMappingMode::*;
        match mapping_mode {
            Id => return Err(Error::generic("Column ID mapping mode not supported")),
            None => return Ok(self.clone()),
            Name => {} // fall out
        }

        struct ApplyNameMapping;
        impl SchemaTransform for ApplyNameMapping {
            fn transform_struct_field<'a>(
                &mut self,
                field: Cow<'a, StructField>,
            ) -> Option<Cow<'a, StructField>> {
                let field = self.recurse_into_struct_field(field)?;
                match field.get_config_value(&ColumnMetadataKey::ColumnMappingPhysicalName) {
                    Some(MetadataValue::String(physical_name)) => {
                        Some(Cow::Owned(field.with_name(physical_name)))
                    }
                    _ => Some(field),
                }
            }
        }

        let field = ApplyNameMapping.transform_struct_field(Cow::Borrowed(self));
        Ok(field.unwrap().into_owned())
    }
}

/// A struct is used to represent both the top-level schema of the table
/// as well as struct columns that contain nested columns.
#[derive(Debug, PartialEq, Clone, Eq)]
pub struct StructType {
    pub type_name: String,
    /// The type of element stored in this array
    // We use indexmap to preserve the order of fields as they are defined in the schema
    // while also allowing for fast lookup by name. The atlerative to do a liner search
    // for each field by name would be potentially quite expensive for large schemas.
    pub fields: IndexMap<String, StructField>,
}

impl StructType {
    pub fn new(fields: impl IntoIterator<Item = StructField>) -> Self {
        Self {
            type_name: "struct".into(),
            fields: fields.into_iter().map(|f| (f.name.clone(), f)).collect(),
        }
    }

    pub fn try_new<E>(fields: impl IntoIterator<Item = Result<StructField, E>>) -> Result<Self, E> {
        let fields: Vec<_> = fields.into_iter().try_collect()?;
        Ok(Self::new(fields))
    }

    /// Get a [`StructType`] containing [`StructField`]s of the given names. The order of fields in
    /// the returned schema will match the order passed to this function, which can be different
    /// from this order in this schema. Returns an Err if a specified field doesn't exist.
    pub fn project_as_struct(&self, names: &[impl AsRef<str>]) -> DeltaResult<StructType> {
        let fields = names.iter().map(|name| {
            self.fields
                .get(name.as_ref())
                .cloned()
                .ok_or_else(|| Error::missing_column(name.as_ref()))
        });
        Self::try_new(fields)
    }

    /// Get a [`SchemaRef`] containing [`StructField`]s of the given names. The order of fields in
    /// the returned schema will match the order passed to this function, which can be different
    /// from this order in this schema. Returns an Err if a specified field doesn't exist.
    pub fn project(&self, names: &[impl AsRef<str>]) -> DeltaResult<SchemaRef> {
        let struct_type = self.project_as_struct(names)?;
        Ok(Arc::new(struct_type))
    }

    pub fn field(&self, name: impl AsRef<str>) -> Option<&StructField> {
        self.fields.get(name.as_ref())
    }

    pub fn index_of(&self, name: impl AsRef<str>) -> Option<usize> {
        self.fields.get_index_of(name.as_ref())
    }

    pub fn fields(&self) -> impl Iterator<Item = &StructField> {
        self.fields.values()
    }

<<<<<<< HEAD
    /// Extracts the name and type of all leaf columns, in schema order.
=======
    /// Extracts the name and type of all leaf columns, in schema order. Caller should pass Some
    /// `own_name` if this schema is embedded in a larger struct (e.g. `add.*`) and None if the
    /// schema is a top-level result (e.g. `*`).
>>>>>>> 329b16b0
    ///
    /// NOTE: This method only traverses through `StructType` fields; `MapType` and `ArrayType`
    /// fields are considered leaves even if they contain `StructType` entries/elements.
    #[cfg_attr(feature = "developer-visibility", visibility::make(pub))]
    pub(crate) fn leaves<'s>(&self, own_name: impl Into<Option<&'s str>>) -> ColumnNamesAndTypes {
<<<<<<< HEAD
        let mut leaves = SchemaLeaves::new(own_name.into());
        let _ = leaves.transform_struct(Cow::Borrowed(self));
        (leaves.names, leaves.types).into()
=======
        let mut get_leaves = GetSchemaLeaves::new(own_name.into());
        let _ = get_leaves.transform_struct(Cow::Borrowed(self));
        (get_leaves.names, get_leaves.types).into()
>>>>>>> 329b16b0
    }
}

/// Helper for RowVisitor implementations
#[cfg_attr(feature = "developer-visibility", visibility::make(pub))]
#[derive(Clone, Default)]
pub(crate) struct ColumnNamesAndTypes(Vec<ColumnName>, Vec<DataType>);
impl ColumnNamesAndTypes {
    #[cfg_attr(feature = "developer-visibility", visibility::make(pub))]
    pub(crate) fn as_ref(&self) -> (&[ColumnName], &[DataType]) {
        (&self.0, &self.1)
    }
}

impl From<(Vec<ColumnName>, Vec<DataType>)> for ColumnNamesAndTypes {
    fn from((names, fields): (Vec<ColumnName>, Vec<DataType>)) -> Self {
        ColumnNamesAndTypes(names, fields)
    }
}

#[derive(Debug, Deserialize, Serialize)]
#[serde(rename_all = "camelCase")]
struct StructTypeSerDeHelper {
    #[serde(rename = "type")]
    type_name: String,
    fields: Vec<StructField>,
}

impl Serialize for StructType {
    fn serialize<S>(&self, serializer: S) -> Result<S::Ok, S::Error>
    where
        S: serde::Serializer,
    {
        StructTypeSerDeHelper {
            type_name: self.type_name.clone(),
            fields: self.fields.values().cloned().collect(),
        }
        .serialize(serializer)
    }
}

impl<'de> Deserialize<'de> for StructType {
    fn deserialize<D>(deserializer: D) -> Result<Self, D::Error>
    where
        D: serde::Deserializer<'de>,
        Self: Sized,
    {
        let helper = StructTypeSerDeHelper::deserialize(deserializer)?;
        Ok(Self {
            type_name: helper.type_name,
            fields: helper
                .fields
                .into_iter()
                .map(|f| (f.name.clone(), f))
                .collect(),
        })
    }
}

#[derive(Debug, Serialize, Deserialize, PartialEq, Clone, Eq)]
#[serde(rename_all = "camelCase")]
pub struct ArrayType {
    #[serde(rename = "type")]
    pub type_name: String,
    /// The type of element stored in this array
    pub element_type: DataType,
    /// Denoting whether this array can contain one or more null values
    pub contains_null: bool,
}

impl ArrayType {
    pub fn new(element_type: DataType, contains_null: bool) -> Self {
        Self {
            type_name: "array".into(),
            element_type,
            contains_null,
        }
    }

    #[inline]
    pub const fn element_type(&self) -> &DataType {
        &self.element_type
    }

    #[inline]
    pub const fn contains_null(&self) -> bool {
        self.contains_null
    }
}

#[derive(Debug, Serialize, Deserialize, PartialEq, Clone, Eq)]
#[serde(rename_all = "camelCase")]
pub struct MapType {
    #[serde(rename = "type")]
    pub type_name: String,
    /// The type of element used for the key of this map
    pub key_type: DataType,
    /// The type of element used for the value of this map
    pub value_type: DataType,
    /// Denoting whether this map can contain one or more null values
    #[serde(default = "default_true")]
    pub value_contains_null: bool,
}

impl MapType {
    pub fn new(
        key_type: impl Into<DataType>,
        value_type: impl Into<DataType>,
        value_contains_null: bool,
    ) -> Self {
        Self {
            type_name: "map".into(),
            key_type: key_type.into(),
            value_type: value_type.into(),
            value_contains_null,
        }
    }

    #[inline]
    pub const fn key_type(&self) -> &DataType {
        &self.key_type
    }

    #[inline]
    pub const fn value_type(&self) -> &DataType {
        &self.value_type
    }

    #[inline]
    pub const fn value_contains_null(&self) -> bool {
        self.value_contains_null
    }

    /// Create a schema assuming the map is stored as a struct with the specified key and value field names
    pub fn as_struct_schema(&self, key_name: String, val_name: String) -> Schema {
        StructType::new([
            StructField::new(key_name, self.key_type.clone(), false),
            StructField::new(val_name, self.value_type.clone(), self.value_contains_null),
        ])
    }
}

fn default_true() -> bool {
    true
}

#[derive(Debug, Serialize, Deserialize, PartialEq, Clone, Eq)]
#[serde(rename_all = "camelCase")]
pub enum PrimitiveType {
    /// UTF-8 encoded string of characters
    String,
    /// i64: 8-byte signed integer. Range: -9223372036854775808 to 9223372036854775807
    Long,
    /// i32: 4-byte signed integer. Range: -2147483648 to 2147483647
    Integer,
    /// i16: 2-byte signed integer numbers. Range: -32768 to 32767
    Short,
    /// i8: 1-byte signed integer number. Range: -128 to 127
    Byte,
    /// f32: 4-byte single-precision floating-point numbers
    Float,
    /// f64: 8-byte double-precision floating-point numbers
    Double,
    /// bool: boolean values
    Boolean,
    Binary,
    Date,
    /// Microsecond precision timestamp, adjusted to UTC.
    Timestamp,
    #[serde(rename = "timestamp_ntz")]
    TimestampNtz,
    #[serde(
        serialize_with = "serialize_decimal",
        deserialize_with = "deserialize_decimal",
        untagged
    )]
    Decimal(u8, u8),
}

fn serialize_decimal<S: serde::Serializer>(
    precision: &u8,
    scale: &u8,
    serializer: S,
) -> Result<S::Ok, S::Error> {
    serializer.serialize_str(&format!("decimal({},{})", precision, scale))
}

fn deserialize_decimal<'de, D>(deserializer: D) -> Result<(u8, u8), D::Error>
where
    D: serde::Deserializer<'de>,
{
    let str_value = String::deserialize(deserializer)?;
    require!(
        str_value.starts_with("decimal(") && str_value.ends_with(')'),
        serde::de::Error::custom(format!("Invalid decimal: {}", str_value))
    );

    let mut parts = str_value[8..str_value.len() - 1].split(',');
    let precision = parts
        .next()
        .and_then(|part| part.trim().parse::<u8>().ok())
        .ok_or_else(|| {
            serde::de::Error::custom(format!("Invalid precision in decimal: {}", str_value))
        })?;
    let scale = parts
        .next()
        .and_then(|part| part.trim().parse::<u8>().ok())
        .ok_or_else(|| {
            serde::de::Error::custom(format!("Invalid scale in decimal: {}", str_value))
        })?;
    PrimitiveType::check_decimal(precision, scale).map_err(serde::de::Error::custom)?;
    Ok((precision, scale))
}

impl Display for PrimitiveType {
    fn fmt(&self, f: &mut Formatter<'_>) -> std::fmt::Result {
        match self {
            PrimitiveType::String => write!(f, "string"),
            PrimitiveType::Long => write!(f, "long"),
            PrimitiveType::Integer => write!(f, "integer"),
            PrimitiveType::Short => write!(f, "short"),
            PrimitiveType::Byte => write!(f, "byte"),
            PrimitiveType::Float => write!(f, "float"),
            PrimitiveType::Double => write!(f, "double"),
            PrimitiveType::Boolean => write!(f, "boolean"),
            PrimitiveType::Binary => write!(f, "binary"),
            PrimitiveType::Date => write!(f, "date"),
            PrimitiveType::Timestamp => write!(f, "timestamp"),
            PrimitiveType::TimestampNtz => write!(f, "timestamp_ntz"),
            PrimitiveType::Decimal(precision, scale) => {
                write!(f, "decimal({},{})", precision, scale)
            }
        }
    }
}

#[derive(Debug, Serialize, Deserialize, PartialEq, Clone, Eq)]
#[serde(untagged, rename_all = "camelCase")]
pub enum DataType {
    /// UTF-8 encoded string of characters
    Primitive(PrimitiveType),
    /// An array stores a variable length collection of items of some type.
    Array(Box<ArrayType>),
    /// A struct is used to represent both the top-level schema of the table as well
    /// as struct columns that contain nested columns.
    Struct(Box<StructType>),
    /// A map stores an arbitrary length collection of key-value pairs
    /// with a single keyType and a single valueType
    Map(Box<MapType>),
}

impl From<PrimitiveType> for DataType {
    fn from(ptype: PrimitiveType) -> Self {
        DataType::Primitive(ptype)
    }
}
impl From<MapType> for DataType {
    fn from(map_type: MapType) -> Self {
        DataType::Map(Box::new(map_type))
    }
}

impl From<StructType> for DataType {
    fn from(struct_type: StructType) -> Self {
        DataType::Struct(Box::new(struct_type))
    }
}

impl From<ArrayType> for DataType {
    fn from(array_type: ArrayType) -> Self {
        DataType::Array(Box::new(array_type))
    }
}

impl From<SchemaRef> for DataType {
    fn from(schema: SchemaRef) -> Self {
        Arc::unwrap_or_clone(schema).into()
    }
}

/// cbindgen:ignore
impl DataType {
    pub const STRING: Self = DataType::Primitive(PrimitiveType::String);
    pub const LONG: Self = DataType::Primitive(PrimitiveType::Long);
    pub const INTEGER: Self = DataType::Primitive(PrimitiveType::Integer);
    pub const SHORT: Self = DataType::Primitive(PrimitiveType::Short);
    pub const BYTE: Self = DataType::Primitive(PrimitiveType::Byte);
    pub const FLOAT: Self = DataType::Primitive(PrimitiveType::Float);
    pub const DOUBLE: Self = DataType::Primitive(PrimitiveType::Double);
    pub const BOOLEAN: Self = DataType::Primitive(PrimitiveType::Boolean);
    pub const BINARY: Self = DataType::Primitive(PrimitiveType::Binary);
    pub const DATE: Self = DataType::Primitive(PrimitiveType::Date);
    pub const TIMESTAMP: Self = DataType::Primitive(PrimitiveType::Timestamp);
    pub const TIMESTAMP_NTZ: Self = DataType::Primitive(PrimitiveType::TimestampNtz);

    pub fn decimal(precision: u8, scale: u8) -> DeltaResult<Self> {
        PrimitiveType::check_decimal(precision, scale)?;
        Ok(DataType::Primitive(PrimitiveType::Decimal(
            precision, scale,
        )))
    }

    // This function assumes that the caller has already checked the precision and scale
    // and that they are valid. Will panic if they are not.
    pub fn decimal_unchecked(precision: u8, scale: u8) -> Self {
        Self::decimal(precision, scale).unwrap()
    }

    pub fn struct_type(fields: impl IntoIterator<Item = StructField>) -> Self {
        StructType::new(fields).into()
    }
    pub fn try_struct_type<E>(
        fields: impl IntoIterator<Item = Result<StructField, E>>,
    ) -> Result<Self, E> {
        Ok(StructType::try_new(fields)?.into())
    }

    pub fn as_primitive_opt(&self) -> Option<&PrimitiveType> {
        match self {
            DataType::Primitive(ptype) => Some(ptype),
            _ => None,
        }
    }
}

impl Display for DataType {
    fn fmt(&self, f: &mut Formatter<'_>) -> std::fmt::Result {
        match self {
            DataType::Primitive(p) => write!(f, "{}", p),
            DataType::Array(a) => write!(f, "array<{}>", a.element_type),
            DataType::Struct(s) => {
                write!(f, "struct<")?;
                for (i, field) in s.fields().enumerate() {
                    if i > 0 {
                        write!(f, ", ")?;
                    }
                    write!(f, "{}: {}", field.name, field.data_type)?;
                }
                write!(f, ">")
            }
            DataType::Map(m) => write!(f, "map<{}, {}>", m.key_type, m.value_type),
        }
    }
}

/// Generic framework for describing recursive bottom-up schema transforms. Transformations return
/// `Option<Cow>` with the following semantics:
/// * `Some(Cow::Owned)` -- The schema element was transformed and should propagate to its parent.
/// * `Some(Cow::Borrowed)` -- The schema element was not transformed.
/// * `None` -- The schema element was filtered out and the parent should no longer reference it.
///
/// The transform can start from whatever schema element is available
/// (e.g. [`Self::transform_struct`] to start with [`StructType`]), or it can start from the generic
/// [`Self::transform`].
///
/// The provided `transform_xxx` methods all default to no-op, and implementations should
/// selectively override specific `transform_xxx` methods as needed for the task at hand.
///
/// The provided `recurse_into_xxx` methods encapsulate the boilerplate work of recursing into the
/// child schema elements of each schema element. Implementations can call these as needed but will
/// generally not need to override them.
pub trait SchemaTransform {
    /// Called for each primitive encountered during the schema traversal.
    fn transform_primitive<'a>(
        &mut self,
        ptype: Cow<'a, PrimitiveType>,
    ) -> Option<Cow<'a, PrimitiveType>> {
        Some(ptype)
    }

    /// Called for each struct encountered during the schema traversal. Implementations can call
    /// [`Self::recurse_into_struct`] if they wish to recursively transform the struct's fields.
    fn transform_struct<'a>(&mut self, stype: Cow<'a, StructType>) -> Option<Cow<'a, StructType>> {
        self.recurse_into_struct(stype)
    }

    /// Called for each struct field encountered during the schema traversal. Implementations can
    /// call [`Self::recurse_into_struct_field`] if they wish to recursively transform the field's
    /// data type.
    fn transform_struct_field<'a>(
        &mut self,
        field: Cow<'a, StructField>,
    ) -> Option<Cow<'a, StructField>> {
        self.recurse_into_struct_field(field)
    }

    /// Called for each array encountered during the schema traversal. Implementations can call
    /// [`Self::recurse_into_array`] if they wish to recursively transform the array's element type.
    fn transform_array<'a>(&mut self, atype: Cow<'a, ArrayType>) -> Option<Cow<'a, ArrayType>> {
        self.recurse_into_array(atype)
    }

    /// Called for each map encountered during the schema traversal. Implementations can call
    /// [`Self::recurse_into_map`] if they wish to recursively transform the map's key and/or value
    /// types.
    fn transform_map<'a>(&mut self, mtype: Cow<'a, MapType>) -> Option<Cow<'a, MapType>> {
        self.recurse_into_map(mtype)
    }

    /// General entry point for a recursive traversal over any data type. Also invoked internally to
    /// dispatch on nested data types encountered during the traversal.
    fn transform<'a>(&mut self, data_type: Cow<'a, DataType>) -> Option<Cow<'a, DataType>> {
        use Cow::*;
        use DataType::*;

        // quick boilerplate helper
        macro_rules! apply_transform {
            ( $transform_fn:ident, $arg:ident ) => {
                match self.$transform_fn(Borrowed($arg)) {
                    Some(Borrowed(_)) => Some(data_type),
                    Some(Owned(inner)) => Some(Owned(inner.into())),
                    None => None,
                }
            };
        }
        match data_type.as_ref() {
            Primitive(ptype) => apply_transform!(transform_primitive, ptype),
            Array(atype) => apply_transform!(transform_array, atype),
            Struct(stype) => apply_transform!(transform_struct, stype),
            Map(mtype) => apply_transform!(transform_map, mtype),
        }
    }

    /// Recursively transforms a struct field's data type. If the data type changes, update the
    /// field to reference it. Otherwise, no-op.
    fn recurse_into_struct_field<'a>(
        &mut self,
        field: Cow<'a, StructField>,
    ) -> Option<Cow<'a, StructField>> {
        use Cow::*;
        let field = match self.transform(Borrowed(&field.data_type))? {
            Borrowed(_) => field,
            Owned(new_data_type) => Owned(StructField {
                name: field.name.clone(),
                data_type: new_data_type,
                nullable: field.nullable,
                metadata: field.metadata.clone(),
            }),
        };
        Some(field)
    }

    /// Recursively transforms a struct's fields. If one or more fields were changed or removed,
    /// update the struct to reference all surviving fields. Otherwise, no-op.
    fn recurse_into_struct<'a>(
        &mut self,
        stype: Cow<'a, StructType>,
    ) -> Option<Cow<'a, StructType>> {
        use Cow::*;
        let mut num_borrowed = 0;
        let fields: Vec<_> = stype
            .fields()
            .filter_map(|field| self.transform_struct_field(Borrowed(field)))
            .inspect(|field| {
                if let Borrowed(_) = field {
                    num_borrowed += 1;
                }
            })
            .collect();
        let stype = if num_borrowed < stype.fields.len() {
            // At least one field was changed or filtered out, so make a new struct
            Owned(StructType::new(fields.into_iter().map(|f| f.into_owned())))
        } else {
            stype
        };
        Some(stype)
    }

    /// Recursively transforms an array's element type. If the element type changes, update the
    /// array to reference it. Otherwise, no-op.
    fn recurse_into_array<'a>(&mut self, atype: Cow<'a, ArrayType>) -> Option<Cow<'a, ArrayType>> {
        use Cow::*;
        let atype = match self.transform(Borrowed(&atype.element_type))? {
            Borrowed(_) => atype,
            Owned(element_type) => Owned(ArrayType {
                type_name: atype.type_name.clone(),
                element_type,
                contains_null: atype.contains_null,
            }),
        };
        Some(atype)
    }

    /// Recursively transforms a map's key and value types. If either one changes, update the map to
    /// reference them. If either one is removed, remove the map as well. Otherwise, no-op.
    fn recurse_into_map<'a>(&mut self, mtype: Cow<'a, MapType>) -> Option<Cow<'a, MapType>> {
        use Cow::*;
        let key_type = self.transform(Borrowed(&mtype.key_type))?;
        let value_type = self.transform(Borrowed(&mtype.value_type))?;
        let mtype = match (&key_type, &value_type) {
            (Borrowed(_), Borrowed(_)) => mtype,
            _ => Owned(MapType {
                type_name: mtype.type_name.clone(),
                key_type: key_type.into_owned(),
                value_type: value_type.into_owned(),
                value_contains_null: mtype.value_contains_null,
            }),
        };
        Some(mtype)
    }
}

<<<<<<< HEAD
struct SchemaLeaves {
=======
struct GetSchemaLeaves {
>>>>>>> 329b16b0
    path: Vec<String>,
    names: Vec<ColumnName>,
    types: Vec<DataType>,
}
<<<<<<< HEAD
impl SchemaLeaves {
=======
impl GetSchemaLeaves {
>>>>>>> 329b16b0
    fn new(own_name: Option<&str>) -> Self {
        Self {
            path: own_name.into_iter().map(|s| s.to_string()).collect(),
            names: vec![],
            types: vec![],
        }
    }
}

<<<<<<< HEAD
impl SchemaTransform for SchemaLeaves {
=======
impl SchemaTransform for GetSchemaLeaves {
>>>>>>> 329b16b0
    fn transform_struct_field<'a>(
        &mut self,
        field: Cow<'a, StructField>,
    ) -> Option<Cow<'a, StructField>> {
        self.path.push(field.name.clone());
<<<<<<< HEAD
        if matches!(field.data_type, DataType::Struct(_)) {
=======
        if let DataType::Struct(_) = field.data_type {
>>>>>>> 329b16b0
            let _ = self.recurse_into_struct_field(field);
        } else {
            self.names.push(ColumnName::new(&self.path));
            self.types.push(field.data_type.clone());
        }
        self.path.pop();
        None
    }
}

/// A schema "transform" that doesn't actually change the schema at all. Instead, it measures the
/// maximum depth of a schema, with a depth limit to prevent stack overflow. Useful for verifying
/// that a schema has reasonable depth before attempting to work with it.
pub struct SchemaDepthChecker {
    depth_limit: usize,
    max_depth_seen: usize,
    current_depth: usize,
    call_count: usize,
}
impl SchemaDepthChecker {
    /// Depth-checks the given data type against a given depth limit. The return value is the
    /// largest depth seen, which is capped at one more than the depth limit (indicating the
    /// recursion was terminated).
    pub fn check(data_type: &DataType, depth_limit: usize) -> usize {
        Self::check_with_call_count(data_type, depth_limit).0
    }

    // Exposed for testing
    fn check_with_call_count(data_type: &DataType, depth_limit: usize) -> (usize, usize) {
        let mut checker = Self {
            depth_limit,
            max_depth_seen: 0,
            current_depth: 0,
            call_count: 0,
        };
        checker.transform(Cow::Borrowed(data_type));
        (checker.max_depth_seen, checker.call_count)
    }

    // Triggers the requested recursion only doing so would not exceed the depth limit.
    fn depth_limited<T: std::fmt::Debug>(
        &mut self,
        recurse: impl FnOnce(&mut Self, T) -> Option<T>,
        arg: T,
    ) -> Option<T> {
        self.call_count += 1;
        if self.max_depth_seen < self.current_depth {
            self.max_depth_seen = self.current_depth;
            if self.depth_limit < self.current_depth {
                tracing::warn!("Max schema depth {} exceeded by {arg:?}", self.depth_limit);
            }
        }
        if self.depth_limit < self.max_depth_seen {
            return Some(arg); // back out the recursion, we're done
        }

        self.current_depth += 1;
        let result = recurse(self, arg);
        self.current_depth -= 1;
        result
    }
}
impl SchemaTransform for SchemaDepthChecker {
    fn transform_struct<'a>(&mut self, stype: Cow<'a, StructType>) -> Option<Cow<'a, StructType>> {
        self.depth_limited(Self::recurse_into_struct, stype)
    }
    fn transform_struct_field<'a>(
        &mut self,
        field: Cow<'a, StructField>,
    ) -> Option<Cow<'a, StructField>> {
        self.depth_limited(Self::recurse_into_struct_field, field)
    }
    fn transform_array<'a>(&mut self, atype: Cow<'a, ArrayType>) -> Option<Cow<'a, ArrayType>> {
        self.depth_limited(Self::recurse_into_array, atype)
    }
    fn transform_map<'a>(&mut self, mtype: Cow<'a, MapType>) -> Option<Cow<'a, MapType>> {
        self.depth_limited(Self::recurse_into_map, mtype)
    }
}

#[cfg(test)]
mod tests {
    use super::*;
    use serde_json;

    #[test]
    fn test_serde_data_types() {
        let data = r#"
        {
            "name": "a",
            "type": "integer",
            "nullable": false,
            "metadata": {}
        }
        "#;
        let field: StructField = serde_json::from_str(data).unwrap();
        assert!(matches!(field.data_type, DataType::INTEGER));

        let data = r#"
        {
            "name": "c",
            "type": {
                "type": "array",
                "elementType": "integer",
                "containsNull": false
            },
            "nullable": true,
            "metadata": {}
        }
        "#;
        let field: StructField = serde_json::from_str(data).unwrap();
        assert!(matches!(field.data_type, DataType::Array(_)));

        let data = r#"
        {
            "name": "e",
            "type": {
                "type": "array",
                "elementType": {
                    "type": "struct",
                    "fields": [
                        {
                            "name": "d",
                            "type": "integer",
                            "nullable": false,
                            "metadata": {}
                        }
                    ]
                },
                "containsNull": true
            },
            "nullable": true,
            "metadata": {}
        }
        "#;
        let field: StructField = serde_json::from_str(data).unwrap();
        assert!(matches!(field.data_type, DataType::Array(_)));
        match field.data_type {
            DataType::Array(array) => assert!(matches!(array.element_type, DataType::Struct(_))),
            _ => unreachable!(),
        }

        let data = r#"
        {
            "name": "f",
            "type": {
                "type": "map",
                "keyType": "string",
                "valueType": "string",
                "valueContainsNull": true
            },
            "nullable": true,
            "metadata": {}
        }
        "#;
        let field: StructField = serde_json::from_str(data).unwrap();
        assert!(matches!(field.data_type, DataType::Map(_)));
    }

    #[test]
    fn test_roundtrip_decimal() {
        let data = r#"
        {
            "name": "a",
            "type": "decimal(10, 2)",
            "nullable": false,
            "metadata": {}
        }
        "#;
        let field: StructField = serde_json::from_str(data).unwrap();
        assert!(matches!(
            field.data_type,
            DataType::Primitive(PrimitiveType::Decimal(10, 2))
        ));

        let json_str = serde_json::to_string(&field).unwrap();
        assert_eq!(
            json_str,
            r#"{"name":"a","type":"decimal(10,2)","nullable":false,"metadata":{}}"#
        );
    }

    #[test]
    fn test_field_metadata() {
        let data = r#"
        {
            "name": "e",
            "type": {
                "type": "array",
                "elementType": {
                    "type": "struct",
                    "fields": [
                        {
                            "name": "d",
                            "type": "integer",
                            "nullable": false,
                            "metadata": {
                                "delta.columnMapping.id": 5,
                                "delta.columnMapping.physicalName": "col-a7f4159c-53be-4cb0-b81a-f7e5240cfc49"
                            }
                        }
                    ]
                },
                "containsNull": true
            },
            "nullable": true,
            "metadata": {
                "delta.columnMapping.id": 4,
                "delta.columnMapping.physicalName": "col-5f422f40-de70-45b2-88ab-1d5c90e94db1"
            }
        }
        "#;
        let field: StructField = serde_json::from_str(data).unwrap();

        let col_id = field
            .get_config_value(&ColumnMetadataKey::ColumnMappingId)
            .unwrap();
        assert!(matches!(col_id, MetadataValue::Number(num) if *num == 4));
        assert_eq!(
            field.physical_name(ColumnMappingMode::Name).unwrap(),
            "col-5f422f40-de70-45b2-88ab-1d5c90e94db1"
        );
        let physical_field = field.make_physical(ColumnMappingMode::Name).unwrap();
        assert_eq!(
            physical_field.name,
            "col-5f422f40-de70-45b2-88ab-1d5c90e94db1"
        );
        let DataType::Array(atype) = physical_field.data_type else {
            panic!("Expected an Array");
        };
        let DataType::Struct(stype) = atype.element_type else {
            panic!("Expected a Struct");
        };
        assert_eq!(
            stype.fields.get_index(0).unwrap().1.name,
            "col-a7f4159c-53be-4cb0-b81a-f7e5240cfc49"
        );
    }

    #[test]
    fn test_read_schemas() {
        let file = std::fs::File::open("./tests/serde/schema.json").unwrap();
        let schema: Result<Schema, _> = serde_json::from_reader(file);
        assert!(schema.is_ok());

        let file = std::fs::File::open("./tests/serde/checkpoint_schema.json").unwrap();
        let schema: Result<Schema, _> = serde_json::from_reader(file);
        assert!(schema.is_ok())
    }

    #[test]
    fn test_invalid_decimal() {
        let data = r#"
        {
            "name": "a",
            "type": "decimal(39, 10)",
            "nullable": false,
            "metadata": {}
        }
        "#;
        assert!(serde_json::from_str::<StructField>(data).is_err());

        let data = r#"
        {
            "name": "a",
            "type": "decimal(10, 39)",
            "nullable": false,
            "metadata": {}
        }
        "#;
        assert!(serde_json::from_str::<StructField>(data).is_err());
    }

    #[test]
    fn test_depth_checker() {
        let schema = DataType::struct_type([
            StructField::new(
                "a",
                ArrayType::new(
                    DataType::struct_type([
                        StructField::new("w", DataType::LONG, true),
                        StructField::new("x", ArrayType::new(DataType::LONG, true), true),
                        StructField::new(
                            "y",
                            MapType::new(DataType::LONG, DataType::STRING, true),
                            true,
                        ),
                        StructField::new(
                            "z",
                            DataType::struct_type([
                                StructField::new("n", DataType::LONG, true),
                                StructField::new("m", DataType::STRING, true),
                            ]),
                            true,
                        ),
                    ]),
                    true,
                ),
                true,
            ),
            StructField::new(
                "b",
                DataType::struct_type([
                    StructField::new("o", ArrayType::new(DataType::LONG, true), true),
                    StructField::new(
                        "p",
                        MapType::new(DataType::LONG, DataType::STRING, true),
                        true,
                    ),
                    StructField::new(
                        "q",
                        DataType::struct_type([
                            StructField::new(
                                "s",
                                DataType::struct_type([
                                    StructField::new("u", DataType::LONG, true),
                                    StructField::new("v", DataType::LONG, true),
                                ]),
                                true,
                            ),
                            StructField::new("t", DataType::LONG, true),
                        ]),
                        true,
                    ),
                    StructField::new("r", DataType::LONG, true),
                ]),
                true,
            ),
            StructField::new(
                "c",
                MapType::new(
                    DataType::LONG,
                    DataType::struct_type([
                        StructField::new("f", DataType::LONG, true),
                        StructField::new("g", DataType::STRING, true),
                    ]),
                    true,
                ),
                true,
            ),
        ]);

        // Similer to SchemaDepthChecker::check, but also returns call count
        let check_with_call_count =
            |depth_limit| SchemaDepthChecker::check_with_call_count(&schema, depth_limit);

        // Hit depth limit at "a" but still have to look at "b" "c" "d"
        assert_eq!(check_with_call_count(1), (2, 5));
        assert_eq!(check_with_call_count(2), (3, 6));

        // Hit depth limit at "w" but still have to look at "x" "y" "z"
        assert_eq!(check_with_call_count(3), (4, 10));
        assert_eq!(check_with_call_count(4), (5, 11));

        // Depth limit hit at "n" but still have to look at "m"
        assert_eq!(check_with_call_count(5), (6, 15));

        // Depth limit not hit until "u"
        assert_eq!(check_with_call_count(6), (7, 28));

        // Depth limit not hit (full traversal required)
        assert_eq!(check_with_call_count(7), (7, 32));
        assert_eq!(check_with_call_count(8), (7, 32));
    }

    #[test]
    fn test_metadata_value_to_string() {
        assert_eq!(MetadataValue::Number(0).to_string(), "0");
        assert_eq!(
            MetadataValue::String("hello".to_string()).to_string(),
            "hello"
        );
        assert_eq!(MetadataValue::Boolean(true).to_string(), "true");
        assert_eq!(MetadataValue::Boolean(false).to_string(), "false");
        let object_json = serde_json::json!({ "an": "object" });
        assert_eq!(
            MetadataValue::Other(object_json).to_string(),
            "{\"an\":\"object\"}"
        );
        let array_json = serde_json::json!(["an", "array"]);
        assert_eq!(
            MetadataValue::Other(array_json).to_string(),
            "[\"an\",\"array\"]"
        );
    }
}<|MERGE_RESOLUTION|>--- conflicted
+++ resolved
@@ -275,27 +275,17 @@
         self.fields.values()
     }
 
-<<<<<<< HEAD
-    /// Extracts the name and type of all leaf columns, in schema order.
-=======
     /// Extracts the name and type of all leaf columns, in schema order. Caller should pass Some
     /// `own_name` if this schema is embedded in a larger struct (e.g. `add.*`) and None if the
     /// schema is a top-level result (e.g. `*`).
->>>>>>> 329b16b0
     ///
     /// NOTE: This method only traverses through `StructType` fields; `MapType` and `ArrayType`
     /// fields are considered leaves even if they contain `StructType` entries/elements.
     #[cfg_attr(feature = "developer-visibility", visibility::make(pub))]
     pub(crate) fn leaves<'s>(&self, own_name: impl Into<Option<&'s str>>) -> ColumnNamesAndTypes {
-<<<<<<< HEAD
-        let mut leaves = SchemaLeaves::new(own_name.into());
-        let _ = leaves.transform_struct(Cow::Borrowed(self));
-        (leaves.names, leaves.types).into()
-=======
         let mut get_leaves = GetSchemaLeaves::new(own_name.into());
         let _ = get_leaves.transform_struct(Cow::Borrowed(self));
         (get_leaves.names, get_leaves.types).into()
->>>>>>> 329b16b0
     }
 }
 
@@ -798,20 +788,12 @@
     }
 }
 
-<<<<<<< HEAD
-struct SchemaLeaves {
-=======
 struct GetSchemaLeaves {
->>>>>>> 329b16b0
     path: Vec<String>,
     names: Vec<ColumnName>,
     types: Vec<DataType>,
 }
-<<<<<<< HEAD
-impl SchemaLeaves {
-=======
 impl GetSchemaLeaves {
->>>>>>> 329b16b0
     fn new(own_name: Option<&str>) -> Self {
         Self {
             path: own_name.into_iter().map(|s| s.to_string()).collect(),
@@ -821,21 +803,13 @@
     }
 }
 
-<<<<<<< HEAD
-impl SchemaTransform for SchemaLeaves {
-=======
 impl SchemaTransform for GetSchemaLeaves {
->>>>>>> 329b16b0
     fn transform_struct_field<'a>(
         &mut self,
         field: Cow<'a, StructField>,
     ) -> Option<Cow<'a, StructField>> {
         self.path.push(field.name.clone());
-<<<<<<< HEAD
-        if matches!(field.data_type, DataType::Struct(_)) {
-=======
         if let DataType::Struct(_) = field.data_type {
->>>>>>> 329b16b0
             let _ = self.recurse_into_struct_field(field);
         } else {
             self.names.push(ColumnName::new(&self.path));
