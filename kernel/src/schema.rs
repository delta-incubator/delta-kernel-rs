//! Definitions and functions to create and manipulate kernel schema

use std::borrow::Cow;
use std::collections::HashMap;
use std::fmt::{Display, Formatter};
use std::sync::Arc;

use indexmap::IndexMap;
use itertools::Itertools;
use serde::{Deserialize, Serialize};

// re-export because many call sites that use schemas do not necessarily use expressions
<<<<<<< HEAD
pub(crate) use crate::expressions::ColumnName;
=======
pub(crate) use crate::expressions::{column_name, ColumnName};
>>>>>>> 391d10c0
use crate::utils::require;
use crate::{DeltaResult, Error};

pub type Schema = StructType;
pub type SchemaRef = Arc<StructType>;

#[derive(Debug, Serialize, Deserialize, PartialEq, Clone, Eq)]
#[serde(untagged)]
pub enum MetadataValue {
    Number(i32),
    String(String),
    Boolean(bool),
    // The [PROTOCOL](https://github.com/delta-io/delta/blob/master/PROTOCOL.md#struct-field) states
    // only that the metadata is "A JSON map containing information about this column.", so we can
    // actually have any valid json here. `Other` is therefore a catchall for things we don't need
    // to handle.
    Other(serde_json::Value),
}

impl std::fmt::Display for MetadataValue {
    fn fmt(&self, f: &mut std::fmt::Formatter<'_>) -> std::fmt::Result {
        match self {
            MetadataValue::Number(n) => write!(f, "{n}"),
            MetadataValue::String(s) => write!(f, "{s}"),
            MetadataValue::Boolean(b) => write!(f, "{b}"),
            MetadataValue::Other(v) => write!(f, "{v}"), // just write the json back
        }
    }
}

impl From<String> for MetadataValue {
    fn from(value: String) -> Self {
        Self::String(value)
    }
}

impl From<&String> for MetadataValue {
    fn from(value: &String) -> Self {
        Self::String(value.clone())
    }
}

impl From<i32> for MetadataValue {
    fn from(value: i32) -> Self {
        Self::Number(value)
    }
}

impl From<bool> for MetadataValue {
    fn from(value: bool) -> Self {
        Self::Boolean(value)
    }
}

#[derive(Debug)]
pub enum ColumnMetadataKey {
    ColumnMappingId,
    ColumnMappingPhysicalName,
    GenerationExpression,
    IdentityStart,
    IdentityStep,
    IdentityHighWaterMark,
    IdentityAllowExplicitInsert,
    Invariants,
}

impl AsRef<str> for ColumnMetadataKey {
    fn as_ref(&self) -> &str {
        match self {
            Self::ColumnMappingId => "delta.columnMapping.id",
            Self::ColumnMappingPhysicalName => "delta.columnMapping.physicalName",
            Self::GenerationExpression => "delta.generationExpression",
            Self::IdentityAllowExplicitInsert => "delta.identity.allowExplicitInsert",
            Self::IdentityHighWaterMark => "delta.identity.highWaterMark",
            Self::IdentityStart => "delta.identity.start",
            Self::IdentityStep => "delta.identity.step",
            Self::Invariants => "delta.invariants",
        }
    }
}

#[derive(Debug, Serialize, Deserialize, PartialEq, Clone, Eq)]
pub struct StructField {
    /// Name of this (possibly nested) column
    pub name: String,
    /// The data type of this field
    #[serde(rename = "type")]
    pub data_type: DataType,
    /// Denotes whether this Field can be null
    pub nullable: bool,
    /// A JSON map containing information about this column
    pub metadata: HashMap<String, MetadataValue>,
}

impl StructField {
    /// Creates a new field
    pub fn new(name: impl Into<String>, data_type: impl Into<DataType>, nullable: bool) -> Self {
        Self {
            name: name.into(),
            data_type: data_type.into(),
            nullable,
            metadata: HashMap::default(),
        }
    }

    pub fn with_metadata(
        mut self,
        metadata: impl IntoIterator<Item = (impl Into<String>, impl Into<MetadataValue>)>,
    ) -> Self {
        self.metadata = metadata
            .into_iter()
            .map(|(k, v)| (k.into(), v.into()))
            .collect();
        self
    }

    pub fn get_config_value(&self, key: &ColumnMetadataKey) -> Option<&MetadataValue> {
        self.metadata.get(key.as_ref())
    }

    /// Get the physical name for this field as it should be read from parquet.
    ///
    /// NOTE: Caller affirms that the schema was already validated by
<<<<<<< HEAD
    /// [`crate::table_features::validate_column_mapping_schema`], to ensure that
=======
    /// [`crate::table_features::validate_schema_column_mapping`], to ensure that
>>>>>>> 391d10c0
    /// annotations are always and only present when column mapping mode is enabled.
    pub fn physical_name(&self) -> &str {
        match self
            .metadata
            .get(ColumnMetadataKey::ColumnMappingPhysicalName.as_ref())
        {
            Some(MetadataValue::String(physical_name)) => physical_name,
            _ => &self.name,
        }
    }

    /// Change the name of a field. The field will preserve its data type and nullability. Note that
    /// this allocates a new field.
    pub fn with_name(&self, new_name: impl Into<String>) -> Self {
        StructField {
            name: new_name.into(),
            data_type: self.data_type().clone(),
            nullable: self.nullable,
            metadata: self.metadata.clone(),
        }
    }

    #[inline]
    pub fn name(&self) -> &String {
        &self.name
    }

    #[inline]
    pub fn is_nullable(&self) -> bool {
        self.nullable
    }

    #[inline]
    pub const fn data_type(&self) -> &DataType {
        &self.data_type
    }

    #[inline]
    pub const fn metadata(&self) -> &HashMap<String, MetadataValue> {
        &self.metadata
    }

    /// Convert our metadata into a HashMap<String, String>. Note this copies all the data so can be
    /// expensive for large metadata
    pub fn metadata_with_string_values(&self) -> HashMap<String, String> {
        self.metadata
            .iter()
            .map(|(key, val)| (key.clone(), val.to_string()))
            .collect()
    }

    /// Applies physical name mappings to this field
    ///
    /// NOTE: Caller affirms that the schema was already validated by
<<<<<<< HEAD
    /// [`crate::table_features::validate_column_mapping_schema`], to ensure that
    /// annotations are always and only present when column mapping mode is enabled.
=======
    /// [`crate::table_features::validate_schema_column_mapping`], to ensure that annotations are
    /// always and only present when column mapping mode is enabled.
>>>>>>> 391d10c0
    pub fn make_physical(&self) -> Self {
        struct MakePhysical;
        impl<'a> SchemaTransform<'a> for MakePhysical {
            fn transform_struct_field(
                &mut self,
                field: &'a StructField,
            ) -> Option<Cow<'a, StructField>> {
                let field = self.recurse_into_struct_field(field)?;
                Some(Cow::Owned(field.with_name(field.physical_name())))
            }
        }
        // NOTE: unwrap is safe because the transformer is incapable of returning None
        MakePhysical
            .transform_struct_field(self)
            .unwrap()
            .into_owned()
    }
}

/// A struct is used to represent both the top-level schema of the table
/// as well as struct columns that contain nested columns.
#[derive(Debug, PartialEq, Clone, Eq)]
pub struct StructType {
    pub type_name: String,
    /// The type of element stored in this array
    // We use indexmap to preserve the order of fields as they are defined in the schema
    // while also allowing for fast lookup by name. The atlerative to do a liner search
    // for each field by name would be potentially quite expensive for large schemas.
    pub fields: IndexMap<String, StructField>,
}

impl StructType {
    pub fn new(fields: impl IntoIterator<Item = StructField>) -> Self {
        Self {
            type_name: "struct".into(),
            fields: fields.into_iter().map(|f| (f.name.clone(), f)).collect(),
        }
    }

    pub fn try_new<E>(fields: impl IntoIterator<Item = Result<StructField, E>>) -> Result<Self, E> {
        let fields: Vec<_> = fields.into_iter().try_collect()?;
        Ok(Self::new(fields))
    }

    /// Get a [`StructType`] containing [`StructField`]s of the given names. The order of fields in
    /// the returned schema will match the order passed to this function, which can be different
    /// from this order in this schema. Returns an Err if a specified field doesn't exist.
    pub fn project_as_struct(&self, names: &[impl AsRef<str>]) -> DeltaResult<StructType> {
        let fields = names.iter().map(|name| {
            self.fields
                .get(name.as_ref())
                .cloned()
                .ok_or_else(|| Error::missing_column(name.as_ref()))
        });
        Self::try_new(fields)
    }

    /// Get a [`SchemaRef`] containing [`StructField`]s of the given names. The order of fields in
    /// the returned schema will match the order passed to this function, which can be different
    /// from this order in this schema. Returns an Err if a specified field doesn't exist.
    pub fn project(&self, names: &[impl AsRef<str>]) -> DeltaResult<SchemaRef> {
        let struct_type = self.project_as_struct(names)?;
        Ok(Arc::new(struct_type))
    }

    pub fn field(&self, name: impl AsRef<str>) -> Option<&StructField> {
        self.fields.get(name.as_ref())
    }

    pub fn index_of(&self, name: impl AsRef<str>) -> Option<usize> {
        self.fields.get_index_of(name.as_ref())
    }

    pub fn fields(&self) -> impl Iterator<Item = &StructField> {
        self.fields.values()
    }

    /// Extracts the name and type of all leaf columns, in schema order. Caller should pass Some
    /// `own_name` if this schema is embedded in a larger struct (e.g. `add.*`) and None if the
    /// schema is a top-level result (e.g. `*`).
    ///
    /// NOTE: This method only traverses through `StructType` fields; `MapType` and `ArrayType`
    /// fields are considered leaves even if they contain `StructType` entries/elements.
    #[cfg_attr(feature = "developer-visibility", visibility::make(pub))]
    pub(crate) fn leaves<'s>(&self, own_name: impl Into<Option<&'s str>>) -> ColumnNamesAndTypes {
        let mut get_leaves = GetSchemaLeaves::new(own_name.into());
        let _ = get_leaves.transform_struct(self);
        (get_leaves.names, get_leaves.types).into()
    }
}

/// Helper for RowVisitor implementations
#[cfg_attr(feature = "developer-visibility", visibility::make(pub))]
#[derive(Clone, Default)]
pub(crate) struct ColumnNamesAndTypes(Vec<ColumnName>, Vec<DataType>);
impl ColumnNamesAndTypes {
    #[cfg_attr(feature = "developer-visibility", visibility::make(pub))]
    pub(crate) fn as_ref(&self) -> (&[ColumnName], &[DataType]) {
        (&self.0, &self.1)
    }
}

impl From<(Vec<ColumnName>, Vec<DataType>)> for ColumnNamesAndTypes {
    fn from((names, fields): (Vec<ColumnName>, Vec<DataType>)) -> Self {
        ColumnNamesAndTypes(names, fields)
    }
}

#[derive(Debug, Deserialize, Serialize)]
#[serde(rename_all = "camelCase")]
struct StructTypeSerDeHelper {
    #[serde(rename = "type")]
    type_name: String,
    fields: Vec<StructField>,
}

impl Serialize for StructType {
    fn serialize<S>(&self, serializer: S) -> Result<S::Ok, S::Error>
    where
        S: serde::Serializer,
    {
        StructTypeSerDeHelper {
            type_name: self.type_name.clone(),
            fields: self.fields.values().cloned().collect(),
        }
        .serialize(serializer)
    }
}

impl<'de> Deserialize<'de> for StructType {
    fn deserialize<D>(deserializer: D) -> Result<Self, D::Error>
    where
        D: serde::Deserializer<'de>,
        Self: Sized,
    {
        let helper = StructTypeSerDeHelper::deserialize(deserializer)?;
        Ok(Self {
            type_name: helper.type_name,
            fields: helper
                .fields
                .into_iter()
                .map(|f| (f.name.clone(), f))
                .collect(),
        })
    }
}

#[derive(Debug, Serialize, Deserialize, PartialEq, Clone, Eq)]
#[serde(rename_all = "camelCase")]
pub struct ArrayType {
    #[serde(rename = "type")]
    pub type_name: String,
    /// The type of element stored in this array
    pub element_type: DataType,
    /// Denoting whether this array can contain one or more null values
    pub contains_null: bool,
}

impl ArrayType {
    pub fn new(element_type: DataType, contains_null: bool) -> Self {
        Self {
            type_name: "array".into(),
            element_type,
            contains_null,
        }
    }

    #[inline]
    pub const fn element_type(&self) -> &DataType {
        &self.element_type
    }

    #[inline]
    pub const fn contains_null(&self) -> bool {
        self.contains_null
    }
}

#[derive(Debug, Serialize, Deserialize, PartialEq, Clone, Eq)]
#[serde(rename_all = "camelCase")]
pub struct MapType {
    #[serde(rename = "type")]
    pub type_name: String,
    /// The type of element used for the key of this map
    pub key_type: DataType,
    /// The type of element used for the value of this map
    pub value_type: DataType,
    /// Denoting whether this map can contain one or more null values
    #[serde(default = "default_true")]
    pub value_contains_null: bool,
}

impl MapType {
    pub fn new(
        key_type: impl Into<DataType>,
        value_type: impl Into<DataType>,
        value_contains_null: bool,
    ) -> Self {
        Self {
            type_name: "map".into(),
            key_type: key_type.into(),
            value_type: value_type.into(),
            value_contains_null,
        }
    }

    #[inline]
    pub const fn key_type(&self) -> &DataType {
        &self.key_type
    }

    #[inline]
    pub const fn value_type(&self) -> &DataType {
        &self.value_type
    }

    #[inline]
    pub const fn value_contains_null(&self) -> bool {
        self.value_contains_null
    }

    /// Create a schema assuming the map is stored as a struct with the specified key and value field names
    pub fn as_struct_schema(&self, key_name: String, val_name: String) -> Schema {
        StructType::new([
            StructField::new(key_name, self.key_type.clone(), false),
            StructField::new(val_name, self.value_type.clone(), self.value_contains_null),
        ])
    }
}

fn default_true() -> bool {
    true
}

#[derive(Debug, Serialize, Deserialize, PartialEq, Clone, Eq)]
#[serde(rename_all = "camelCase")]
pub enum PrimitiveType {
    /// UTF-8 encoded string of characters
    String,
    /// i64: 8-byte signed integer. Range: -9223372036854775808 to 9223372036854775807
    Long,
    /// i32: 4-byte signed integer. Range: -2147483648 to 2147483647
    Integer,
    /// i16: 2-byte signed integer numbers. Range: -32768 to 32767
    Short,
    /// i8: 1-byte signed integer number. Range: -128 to 127
    Byte,
    /// f32: 4-byte single-precision floating-point numbers
    Float,
    /// f64: 8-byte double-precision floating-point numbers
    Double,
    /// bool: boolean values
    Boolean,
    Binary,
    Date,
    /// Microsecond precision timestamp, adjusted to UTC.
    Timestamp,
    #[serde(rename = "timestamp_ntz")]
    TimestampNtz,
    #[serde(
        serialize_with = "serialize_decimal",
        deserialize_with = "deserialize_decimal",
        untagged
    )]
    Decimal(u8, u8),
}

fn serialize_decimal<S: serde::Serializer>(
    precision: &u8,
    scale: &u8,
    serializer: S,
) -> Result<S::Ok, S::Error> {
    serializer.serialize_str(&format!("decimal({},{})", precision, scale))
}

fn deserialize_decimal<'de, D>(deserializer: D) -> Result<(u8, u8), D::Error>
where
    D: serde::Deserializer<'de>,
{
    let str_value = String::deserialize(deserializer)?;
    require!(
        str_value.starts_with("decimal(") && str_value.ends_with(')'),
        serde::de::Error::custom(format!("Invalid decimal: {}", str_value))
    );

    let mut parts = str_value[8..str_value.len() - 1].split(',');
    let precision = parts
        .next()
        .and_then(|part| part.trim().parse::<u8>().ok())
        .ok_or_else(|| {
            serde::de::Error::custom(format!("Invalid precision in decimal: {}", str_value))
        })?;
    let scale = parts
        .next()
        .and_then(|part| part.trim().parse::<u8>().ok())
        .ok_or_else(|| {
            serde::de::Error::custom(format!("Invalid scale in decimal: {}", str_value))
        })?;
    PrimitiveType::check_decimal(precision, scale).map_err(serde::de::Error::custom)?;
    Ok((precision, scale))
}

impl Display for PrimitiveType {
    fn fmt(&self, f: &mut Formatter<'_>) -> std::fmt::Result {
        match self {
            PrimitiveType::String => write!(f, "string"),
            PrimitiveType::Long => write!(f, "long"),
            PrimitiveType::Integer => write!(f, "integer"),
            PrimitiveType::Short => write!(f, "short"),
            PrimitiveType::Byte => write!(f, "byte"),
            PrimitiveType::Float => write!(f, "float"),
            PrimitiveType::Double => write!(f, "double"),
            PrimitiveType::Boolean => write!(f, "boolean"),
            PrimitiveType::Binary => write!(f, "binary"),
            PrimitiveType::Date => write!(f, "date"),
            PrimitiveType::Timestamp => write!(f, "timestamp"),
            PrimitiveType::TimestampNtz => write!(f, "timestamp_ntz"),
            PrimitiveType::Decimal(precision, scale) => {
                write!(f, "decimal({},{})", precision, scale)
            }
        }
    }
}

#[derive(Debug, Serialize, Deserialize, PartialEq, Clone, Eq)]
#[serde(untagged, rename_all = "camelCase")]
pub enum DataType {
    /// UTF-8 encoded string of characters
    Primitive(PrimitiveType),
    /// An array stores a variable length collection of items of some type.
    Array(Box<ArrayType>),
    /// A struct is used to represent both the top-level schema of the table as well
    /// as struct columns that contain nested columns.
    Struct(Box<StructType>),
    /// A map stores an arbitrary length collection of key-value pairs
    /// with a single keyType and a single valueType
    Map(Box<MapType>),
}

impl From<PrimitiveType> for DataType {
    fn from(ptype: PrimitiveType) -> Self {
        DataType::Primitive(ptype)
    }
}
impl From<MapType> for DataType {
    fn from(map_type: MapType) -> Self {
        DataType::Map(Box::new(map_type))
    }
}

impl From<StructType> for DataType {
    fn from(struct_type: StructType) -> Self {
        DataType::Struct(Box::new(struct_type))
    }
}

impl From<ArrayType> for DataType {
    fn from(array_type: ArrayType) -> Self {
        DataType::Array(Box::new(array_type))
    }
}

impl From<SchemaRef> for DataType {
    fn from(schema: SchemaRef) -> Self {
        Arc::unwrap_or_clone(schema).into()
    }
}

/// cbindgen:ignore
impl DataType {
    pub const STRING: Self = DataType::Primitive(PrimitiveType::String);
    pub const LONG: Self = DataType::Primitive(PrimitiveType::Long);
    pub const INTEGER: Self = DataType::Primitive(PrimitiveType::Integer);
    pub const SHORT: Self = DataType::Primitive(PrimitiveType::Short);
    pub const BYTE: Self = DataType::Primitive(PrimitiveType::Byte);
    pub const FLOAT: Self = DataType::Primitive(PrimitiveType::Float);
    pub const DOUBLE: Self = DataType::Primitive(PrimitiveType::Double);
    pub const BOOLEAN: Self = DataType::Primitive(PrimitiveType::Boolean);
    pub const BINARY: Self = DataType::Primitive(PrimitiveType::Binary);
    pub const DATE: Self = DataType::Primitive(PrimitiveType::Date);
    pub const TIMESTAMP: Self = DataType::Primitive(PrimitiveType::Timestamp);
    pub const TIMESTAMP_NTZ: Self = DataType::Primitive(PrimitiveType::TimestampNtz);

    pub fn decimal(precision: u8, scale: u8) -> DeltaResult<Self> {
        PrimitiveType::check_decimal(precision, scale)?;
        Ok(DataType::Primitive(PrimitiveType::Decimal(
            precision, scale,
        )))
    }

    // This function assumes that the caller has already checked the precision and scale
    // and that they are valid. Will panic if they are not.
    pub fn decimal_unchecked(precision: u8, scale: u8) -> Self {
        Self::decimal(precision, scale).unwrap()
    }

    pub fn struct_type(fields: impl IntoIterator<Item = StructField>) -> Self {
        StructType::new(fields).into()
    }
    pub fn try_struct_type<E>(
        fields: impl IntoIterator<Item = Result<StructField, E>>,
    ) -> Result<Self, E> {
        Ok(StructType::try_new(fields)?.into())
    }

    pub fn as_primitive_opt(&self) -> Option<&PrimitiveType> {
        match self {
            DataType::Primitive(ptype) => Some(ptype),
            _ => None,
        }
    }
}

impl Display for DataType {
    fn fmt(&self, f: &mut Formatter<'_>) -> std::fmt::Result {
        match self {
            DataType::Primitive(p) => write!(f, "{}", p),
            DataType::Array(a) => write!(f, "array<{}>", a.element_type),
            DataType::Struct(s) => {
                write!(f, "struct<")?;
                for (i, field) in s.fields().enumerate() {
                    if i > 0 {
                        write!(f, ", ")?;
                    }
                    write!(f, "{}: {}", field.name, field.data_type)?;
                }
                write!(f, ">")
            }
            DataType::Map(m) => write!(f, "map<{}, {}>", m.key_type, m.value_type),
        }
    }
}

/// Generic framework for describing recursive bottom-up schema transforms. Transformations return
/// `Option<Cow>` with the following semantics:
/// * `Some(Cow::Owned)` -- The schema element was transformed and should propagate to its parent.
/// * `Some(Cow::Borrowed)` -- The schema element was not transformed.
/// * `None` -- The schema element was filtered out and the parent should no longer reference it.
///
/// The transform can start from whatever schema element is available
/// (e.g. [`Self::transform_struct`] to start with [`StructType`]), or it can start from the generic
/// [`Self::transform`].
///
/// The provided `transform_xxx` methods all default to no-op, and implementations should
/// selectively override specific `transform_xxx` methods as needed for the task at hand.
///
/// The provided `recurse_into_xxx` methods encapsulate the boilerplate work of recursing into the
/// child schema elements of each schema element. Implementations can call these as needed but will
/// generally not need to override them.
pub trait SchemaTransform<'a> {
    /// Called for each primitive encountered during the schema traversal.
    fn transform_primitive(&mut self, ptype: &'a PrimitiveType) -> Option<Cow<'a, PrimitiveType>> {
        Some(Cow::Borrowed(ptype))
    }

    /// Called for each struct encountered during the schema traversal. Implementations can call
    /// [`Self::recurse_into_struct`] if they wish to recursively transform the struct's fields.
    fn transform_struct(&mut self, stype: &'a StructType) -> Option<Cow<'a, StructType>> {
        self.recurse_into_struct(stype)
    }

    /// Called for each struct field encountered during the schema traversal. Implementations can
    /// call [`Self::recurse_into_struct_field`] if they wish to recursively transform the field's
    /// data type.
    fn transform_struct_field(&mut self, field: &'a StructField) -> Option<Cow<'a, StructField>> {
        self.recurse_into_struct_field(field)
    }

    /// Called for each array encountered during the schema traversal. Implementations can call
    /// [`Self::recurse_into_array`] if they wish to recursively transform the array's element type.
    fn transform_array(&mut self, atype: &'a ArrayType) -> Option<Cow<'a, ArrayType>> {
        self.recurse_into_array(atype)
    }

    /// Called for each array element encountered during the schema traversal. Implementations can
    /// call [`Self::transform`] if they wish to recursively transform the array element type.
    fn transform_array_element(&mut self, etype: &'a DataType) -> Option<Cow<'a, DataType>> {
        self.transform(etype)
    }

    /// Called for each map encountered during the schema traversal. Implementations can call
    /// [`Self::recurse_into_map`] if they wish to recursively transform the map's key and/or value
    /// types.
    fn transform_map(&mut self, mtype: &'a MapType) -> Option<Cow<'a, MapType>> {
        self.recurse_into_map(mtype)
    }

    /// Called for each map key encountered during the schema traversal. Implementations can call
    /// [`Self::transform`] if they wish to recursively transform the map key type.
    fn transform_map_key(&mut self, etype: &'a DataType) -> Option<Cow<'a, DataType>> {
        self.transform(etype)
    }

    /// Called for each map value encountered during the schema traversal. Implementations can call
    /// [`Self::transform`] if they wish to recursively transform the map value type.
    fn transform_map_value(&mut self, etype: &'a DataType) -> Option<Cow<'a, DataType>> {
        self.transform(etype)
    }

    /// General entry point for a recursive traversal over any data type. Also invoked internally to
    /// dispatch on nested data types encountered during the traversal.
    fn transform(&mut self, data_type: &'a DataType) -> Option<Cow<'a, DataType>> {
        use Cow::*;
        use DataType::*;

        // quick boilerplate helper
        macro_rules! apply_transform {
            ( $transform_fn:ident, $arg:ident ) => {
                match self.$transform_fn($arg) {
                    Some(Borrowed(_)) => Some(Borrowed(data_type)),
                    Some(Owned(inner)) => Some(Owned(inner.into())),
                    None => None,
                }
            };
        }
        match data_type {
            Primitive(ptype) => apply_transform!(transform_primitive, ptype),
            Array(atype) => apply_transform!(transform_array, atype),
            Struct(stype) => apply_transform!(transform_struct, stype),
            Map(mtype) => apply_transform!(transform_map, mtype),
        }
    }

    /// Recursively transforms a struct field's data type. If the data type changes, update the
    /// field to reference it. Otherwise, no-op.
    fn recurse_into_struct_field(
        &mut self,
        field: &'a StructField,
    ) -> Option<Cow<'a, StructField>> {
        use Cow::*;
        let field = match self.transform(&field.data_type)? {
            Borrowed(_) => Borrowed(field),
            Owned(new_data_type) => Owned(StructField {
                name: field.name.clone(),
                data_type: new_data_type,
                nullable: field.nullable,
                metadata: field.metadata.clone(),
            }),
        };
        Some(field)
    }

    /// Recursively transforms a struct's fields. If one or more fields were changed or removed,
    /// update the struct to reference all surviving fields. Otherwise, no-op.
    fn recurse_into_struct(&mut self, stype: &'a StructType) -> Option<Cow<'a, StructType>> {
        use Cow::*;
        let mut num_borrowed = 0;
        let fields: Vec<_> = stype
            .fields()
            .filter_map(|field| self.transform_struct_field(field))
            .inspect(|field| {
                if let Borrowed(_) = field {
                    num_borrowed += 1;
                }
            })
            .collect();

        if fields.is_empty() {
            None
        } else if num_borrowed < stype.fields.len() {
            // At least one field was changed or filtered out, so make a new struct
            Some(Owned(StructType::new(
                fields.into_iter().map(|f| f.into_owned()),
            )))
        } else {
            Some(Borrowed(stype))
        }
    }

    /// Recursively transforms an array's element type. If the element type changes, update the
    /// array to reference it. Otherwise, no-op.
    fn recurse_into_array(&mut self, atype: &'a ArrayType) -> Option<Cow<'a, ArrayType>> {
        use Cow::*;
        let atype = match self.transform_array_element(&atype.element_type)? {
            Borrowed(_) => Borrowed(atype),
            Owned(element_type) => Owned(ArrayType {
                type_name: atype.type_name.clone(),
                element_type,
                contains_null: atype.contains_null,
            }),
        };
        Some(atype)
    }

    /// Recursively transforms a map's key and value types. If either one changes, update the map to
    /// reference them. If either one is removed, remove the map as well. Otherwise, no-op.
    fn recurse_into_map(&mut self, mtype: &'a MapType) -> Option<Cow<'a, MapType>> {
        use Cow::*;
        let key_type = self.transform_map_key(&mtype.key_type)?;
        let value_type = self.transform_map_value(&mtype.value_type)?;
        let mtype = match (&key_type, &value_type) {
            (Borrowed(_), Borrowed(_)) => Borrowed(mtype),
            _ => Owned(MapType {
                type_name: mtype.type_name.clone(),
                key_type: key_type.into_owned(),
                value_type: value_type.into_owned(),
                value_contains_null: mtype.value_contains_null,
            }),
        };
        Some(mtype)
    }
}

struct GetSchemaLeaves {
    path: Vec<String>,
    names: Vec<ColumnName>,
    types: Vec<DataType>,
}
impl GetSchemaLeaves {
    fn new(own_name: Option<&str>) -> Self {
        Self {
            path: own_name.into_iter().map(|s| s.to_string()).collect(),
            names: vec![],
            types: vec![],
        }
    }
}

impl<'a> SchemaTransform<'a> for GetSchemaLeaves {
    fn transform_struct_field(&mut self, field: &StructField) -> Option<Cow<'a, StructField>> {
        self.path.push(field.name.clone());
        if let DataType::Struct(_) = field.data_type {
            let _ = self.recurse_into_struct_field(field);
        } else {
            self.names.push(ColumnName::new(&self.path));
            self.types.push(field.data_type.clone());
        }
        self.path.pop();
        None
    }
}

/// A schema "transform" that doesn't actually change the schema at all. Instead, it measures the
/// maximum depth of a schema, with a depth limit to prevent stack overflow. Useful for verifying
/// that a schema has reasonable depth before attempting to work with it.
pub struct SchemaDepthChecker {
    depth_limit: usize,
    max_depth_seen: usize,
    current_depth: usize,
    call_count: usize,
}
impl SchemaDepthChecker {
    /// Depth-checks the given data type against a given depth limit. The return value is the
    /// largest depth seen, which is capped at one more than the depth limit (indicating the
    /// recursion was terminated).
    pub fn check(data_type: &DataType, depth_limit: usize) -> usize {
        Self::check_with_call_count(data_type, depth_limit).0
    }

    // Exposed for testing
    fn check_with_call_count(data_type: &DataType, depth_limit: usize) -> (usize, usize) {
        let mut checker = Self {
            depth_limit,
            max_depth_seen: 0,
            current_depth: 0,
            call_count: 0,
        };
        checker.transform(data_type);
        (checker.max_depth_seen, checker.call_count)
    }

    // Triggers the requested recursion only doing so would not exceed the depth limit.
    fn depth_limited<'a, T: Clone + std::fmt::Debug>(
        &mut self,
        recurse: impl FnOnce(&mut Self, &'a T) -> Option<Cow<'a, T>>,
        arg: &'a T,
    ) -> Option<Cow<'a, T>> {
        self.call_count += 1;
        if self.max_depth_seen < self.current_depth {
            self.max_depth_seen = self.current_depth;
            if self.depth_limit < self.current_depth {
                tracing::warn!("Max schema depth {} exceeded by {arg:?}", self.depth_limit);
            }
        }
<<<<<<< HEAD
        if self.depth_limit < self.max_depth_seen {
            return Some(Cow::Borrowed(arg)); // back out the recursion, we're done
=======
        if self.max_depth_seen <= self.depth_limit {
            self.current_depth += 1;
            let _ = recurse(self, arg);
            self.current_depth -= 1;
>>>>>>> 391d10c0
        }
        None
    }
}
impl<'a> SchemaTransform<'a> for SchemaDepthChecker {
    fn transform_struct(&mut self, stype: &'a StructType) -> Option<Cow<'a, StructType>> {
        self.depth_limited(Self::recurse_into_struct, stype)
    }
    fn transform_struct_field(&mut self, field: &'a StructField) -> Option<Cow<'a, StructField>> {
        self.depth_limited(Self::recurse_into_struct_field, field)
    }
    fn transform_array(&mut self, atype: &'a ArrayType) -> Option<Cow<'a, ArrayType>> {
        self.depth_limited(Self::recurse_into_array, atype)
    }
    fn transform_map(&mut self, mtype: &'a MapType) -> Option<Cow<'a, MapType>> {
        self.depth_limited(Self::recurse_into_map, mtype)
    }
}

#[cfg(test)]
mod tests {
    use super::*;
    use serde_json;

    #[test]
    fn test_serde_data_types() {
        let data = r#"
        {
            "name": "a",
            "type": "integer",
            "nullable": false,
            "metadata": {}
        }
        "#;
        let field: StructField = serde_json::from_str(data).unwrap();
        assert!(matches!(field.data_type, DataType::INTEGER));

        let data = r#"
        {
            "name": "c",
            "type": {
                "type": "array",
                "elementType": "integer",
                "containsNull": false
            },
            "nullable": true,
            "metadata": {}
        }
        "#;
        let field: StructField = serde_json::from_str(data).unwrap();
        assert!(matches!(field.data_type, DataType::Array(_)));

        let data = r#"
        {
            "name": "e",
            "type": {
                "type": "array",
                "elementType": {
                    "type": "struct",
                    "fields": [
                        {
                            "name": "d",
                            "type": "integer",
                            "nullable": false,
                            "metadata": {}
                        }
                    ]
                },
                "containsNull": true
            },
            "nullable": true,
            "metadata": {}
        }
        "#;
        let field: StructField = serde_json::from_str(data).unwrap();
        assert!(matches!(field.data_type, DataType::Array(_)));
        match field.data_type {
            DataType::Array(array) => assert!(matches!(array.element_type, DataType::Struct(_))),
            _ => unreachable!(),
        }

        let data = r#"
        {
            "name": "f",
            "type": {
                "type": "map",
                "keyType": "string",
                "valueType": "string",
                "valueContainsNull": true
            },
            "nullable": true,
            "metadata": {}
        }
        "#;
        let field: StructField = serde_json::from_str(data).unwrap();
        assert!(matches!(field.data_type, DataType::Map(_)));
    }

    #[test]
    fn test_roundtrip_decimal() {
        let data = r#"
        {
            "name": "a",
            "type": "decimal(10, 2)",
            "nullable": false,
            "metadata": {}
        }
        "#;
        let field: StructField = serde_json::from_str(data).unwrap();
        assert!(matches!(
            field.data_type,
            DataType::Primitive(PrimitiveType::Decimal(10, 2))
        ));

        let json_str = serde_json::to_string(&field).unwrap();
        assert_eq!(
            json_str,
            r#"{"name":"a","type":"decimal(10,2)","nullable":false,"metadata":{}}"#
        );
    }

    #[test]
    fn test_field_metadata() {
        let data = r#"
        {
            "name": "e",
            "type": {
                "type": "array",
                "elementType": {
                    "type": "struct",
                    "fields": [
                        {
                            "name": "d",
                            "type": "integer",
                            "nullable": false,
                            "metadata": {
                                "delta.columnMapping.id": 5,
                                "delta.columnMapping.physicalName": "col-a7f4159c-53be-4cb0-b81a-f7e5240cfc49"
                            }
                        }
                    ]
                },
                "containsNull": true
            },
            "nullable": true,
            "metadata": {
                "delta.columnMapping.id": 4,
                "delta.columnMapping.physicalName": "col-5f422f40-de70-45b2-88ab-1d5c90e94db1"
            }
        }
        "#;
        let field: StructField = serde_json::from_str(data).unwrap();

        let col_id = field
            .get_config_value(&ColumnMetadataKey::ColumnMappingId)
            .unwrap();
        assert!(matches!(col_id, MetadataValue::Number(num) if *num == 4));
        assert_eq!(
            field.physical_name(),
            "col-5f422f40-de70-45b2-88ab-1d5c90e94db1"
        );
        let physical_field = field.make_physical();
        assert_eq!(
            physical_field.name,
            "col-5f422f40-de70-45b2-88ab-1d5c90e94db1"
        );
        let DataType::Array(atype) = physical_field.data_type else {
            panic!("Expected an Array");
        };
        let DataType::Struct(stype) = atype.element_type else {
            panic!("Expected a Struct");
        };
        assert_eq!(
            stype.fields.get_index(0).unwrap().1.name,
            "col-a7f4159c-53be-4cb0-b81a-f7e5240cfc49"
        );
    }

    #[test]
    fn test_read_schemas() {
        let file = std::fs::File::open("./tests/serde/schema.json").unwrap();
        let schema: Result<Schema, _> = serde_json::from_reader(file);
        assert!(schema.is_ok());

        let file = std::fs::File::open("./tests/serde/checkpoint_schema.json").unwrap();
        let schema: Result<Schema, _> = serde_json::from_reader(file);
        assert!(schema.is_ok())
    }

    #[test]
    fn test_invalid_decimal() {
        let data = r#"
        {
            "name": "a",
            "type": "decimal(39, 10)",
            "nullable": false,
            "metadata": {}
        }
        "#;
        assert!(serde_json::from_str::<StructField>(data).is_err());

        let data = r#"
        {
            "name": "a",
            "type": "decimal(10, 39)",
            "nullable": false,
            "metadata": {}
        }
        "#;
        assert!(serde_json::from_str::<StructField>(data).is_err());
    }

    #[test]
    fn test_depth_checker() {
        let schema = DataType::struct_type([
            StructField::new(
                "a",
                ArrayType::new(
                    DataType::struct_type([
                        StructField::new("w", DataType::LONG, true),
                        StructField::new("x", ArrayType::new(DataType::LONG, true), true),
                        StructField::new(
                            "y",
                            MapType::new(DataType::LONG, DataType::STRING, true),
                            true,
                        ),
                        StructField::new(
                            "z",
                            DataType::struct_type([
                                StructField::new("n", DataType::LONG, true),
                                StructField::new("m", DataType::STRING, true),
                            ]),
                            true,
                        ),
                    ]),
                    true,
                ),
                true,
            ),
            StructField::new(
                "b",
                DataType::struct_type([
                    StructField::new("o", ArrayType::new(DataType::LONG, true), true),
                    StructField::new(
                        "p",
                        MapType::new(DataType::LONG, DataType::STRING, true),
                        true,
                    ),
                    StructField::new(
                        "q",
                        DataType::struct_type([
                            StructField::new(
                                "s",
                                DataType::struct_type([
                                    StructField::new("u", DataType::LONG, true),
                                    StructField::new("v", DataType::LONG, true),
                                ]),
                                true,
                            ),
                            StructField::new("t", DataType::LONG, true),
                        ]),
                        true,
                    ),
                    StructField::new("r", DataType::LONG, true),
                ]),
                true,
            ),
            StructField::new(
                "c",
                MapType::new(
                    DataType::LONG,
                    DataType::struct_type([
                        StructField::new("f", DataType::LONG, true),
                        StructField::new("g", DataType::STRING, true),
                    ]),
                    true,
                ),
                true,
            ),
        ]);

        // Similer to SchemaDepthChecker::check, but also returns call count
        let check_with_call_count =
            |depth_limit| SchemaDepthChecker::check_with_call_count(&schema, depth_limit);

        // Hit depth limit at "a" but still have to look at "b" "c" "d"
        assert_eq!(check_with_call_count(1), (2, 5));
        assert_eq!(check_with_call_count(2), (3, 6));

        // Hit depth limit at "w" but still have to look at "x" "y" "z"
        assert_eq!(check_with_call_count(3), (4, 10));
        assert_eq!(check_with_call_count(4), (5, 11));

        // Depth limit hit at "n" but still have to look at "m"
        assert_eq!(check_with_call_count(5), (6, 15));

        // Depth limit not hit until "u"
        assert_eq!(check_with_call_count(6), (7, 28));

        // Depth limit not hit (full traversal required)
        assert_eq!(check_with_call_count(7), (7, 32));
        assert_eq!(check_with_call_count(8), (7, 32));
    }

    #[test]
    fn test_metadata_value_to_string() {
        assert_eq!(MetadataValue::Number(0).to_string(), "0");
        assert_eq!(
            MetadataValue::String("hello".to_string()).to_string(),
            "hello"
        );
        assert_eq!(MetadataValue::Boolean(true).to_string(), "true");
        assert_eq!(MetadataValue::Boolean(false).to_string(), "false");
        let object_json = serde_json::json!({ "an": "object" });
        assert_eq!(
            MetadataValue::Other(object_json).to_string(),
            "{\"an\":\"object\"}"
        );
        let array_json = serde_json::json!(["an", "array"]);
        assert_eq!(
            MetadataValue::Other(array_json).to_string(),
            "[\"an\",\"array\"]"
        );
    }
}<|MERGE_RESOLUTION|>--- conflicted
+++ resolved
@@ -10,11 +10,7 @@
 use serde::{Deserialize, Serialize};
 
 // re-export because many call sites that use schemas do not necessarily use expressions
-<<<<<<< HEAD
-pub(crate) use crate::expressions::ColumnName;
-=======
 pub(crate) use crate::expressions::{column_name, ColumnName};
->>>>>>> 391d10c0
 use crate::utils::require;
 use crate::{DeltaResult, Error};
 
@@ -138,12 +134,8 @@
     /// Get the physical name for this field as it should be read from parquet.
     ///
     /// NOTE: Caller affirms that the schema was already validated by
-<<<<<<< HEAD
-    /// [`crate::table_features::validate_column_mapping_schema`], to ensure that
-=======
-    /// [`crate::table_features::validate_schema_column_mapping`], to ensure that
->>>>>>> 391d10c0
-    /// annotations are always and only present when column mapping mode is enabled.
+    /// [`crate::table_features::validate_schema_column_mapping`], to ensure that annotations are
+    /// always and only present when column mapping mode is enabled.
     pub fn physical_name(&self) -> &str {
         match self
             .metadata
@@ -197,13 +189,8 @@
     /// Applies physical name mappings to this field
     ///
     /// NOTE: Caller affirms that the schema was already validated by
-<<<<<<< HEAD
-    /// [`crate::table_features::validate_column_mapping_schema`], to ensure that
-    /// annotations are always and only present when column mapping mode is enabled.
-=======
     /// [`crate::table_features::validate_schema_column_mapping`], to ensure that annotations are
     /// always and only present when column mapping mode is enabled.
->>>>>>> 391d10c0
     pub fn make_physical(&self) -> Self {
         struct MakePhysical;
         impl<'a> SchemaTransform<'a> for MakePhysical {
@@ -878,15 +865,10 @@
                 tracing::warn!("Max schema depth {} exceeded by {arg:?}", self.depth_limit);
             }
         }
-<<<<<<< HEAD
-        if self.depth_limit < self.max_depth_seen {
-            return Some(Cow::Borrowed(arg)); // back out the recursion, we're done
-=======
         if self.max_depth_seen <= self.depth_limit {
             self.current_depth += 1;
             let _ = recurse(self, arg);
             self.current_depth -= 1;
->>>>>>> 391d10c0
         }
         None
     }
