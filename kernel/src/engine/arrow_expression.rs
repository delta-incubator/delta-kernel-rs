--- conflicted
+++ resolved
@@ -431,16 +431,10 @@
         let array = ListArray::new(field.clone(), offsets, Arc::new(values), None);
         let batch = RecordBatch::try_new(Arc::new(schema), vec![Arc::new(array.clone())]).unwrap();
 
-<<<<<<< HEAD
         let not_op =
             Expression::binary(BinaryOperator::NotIn, 5, Expression::simple_column("item"));
 
-        let in_op = Expression::binary(BinaryOperator::NotIn, 5, Expression::simple_column("item"));
-=======
-        let not_op = Expression::binary(BinaryOperator::NotIn, 5, Expression::column("item"));
-
-        let in_op = Expression::binary(BinaryOperator::In, 5, Expression::column("item"));
->>>>>>> 284db107
+        let in_op = Expression::binary(BinaryOperator::In, 5, Expression::simple_column("item"));
 
         let result = evaluate_expression(&not_op, &batch, None).unwrap();
         let expected = BooleanArray::from(vec![true, false, true]);
@@ -458,11 +452,7 @@
         let schema = Schema::new([field.clone()]);
         let batch = RecordBatch::try_new(Arc::new(schema), vec![Arc::new(values.clone())]).unwrap();
 
-<<<<<<< HEAD
         let in_op = Expression::binary(BinaryOperator::NotIn, 5, Expression::simple_column("item"));
-=======
-        let in_op = Expression::binary(BinaryOperator::NotIn, 5, Expression::column("item"));
->>>>>>> 284db107
 
         let in_result = evaluate_expression(&in_op, &batch, None);
 
@@ -532,7 +522,6 @@
         let array = ListArray::new(field.clone(), offsets, Arc::new(values), None);
         let batch = RecordBatch::try_new(Arc::new(schema), vec![Arc::new(array.clone())]).unwrap();
 
-<<<<<<< HEAD
         let str_not_op = Expression::binary(
             BinaryOperator::NotIn,
             "bye",
@@ -541,12 +530,6 @@
 
         let str_in_op =
             Expression::binary(BinaryOperator::In, "hi", Expression::simple_column("item"));
-=======
-        let str_not_op =
-            Expression::binary(BinaryOperator::NotIn, "bye", Expression::column("item"));
-
-        let str_in_op = Expression::binary(BinaryOperator::In, "hi", Expression::column("item"));
->>>>>>> 284db107
 
         let result = evaluate_expression(&str_in_op, &batch, None).unwrap();
         let expected = BooleanArray::from(vec![true, true, true]);
@@ -654,11 +637,7 @@
         let schema = Schema::new(vec![Field::new("a", DataType::Int32, false)]);
         let values = Int32Array::from(vec![1, 2, 3]);
         let batch = RecordBatch::try_new(Arc::new(schema.clone()), vec![Arc::new(values)]).unwrap();
-<<<<<<< HEAD
         let column = Expression::simple_column("a");
-=======
-        let column = Expression::column("a");
->>>>>>> 284db107
 
         let expression = column.clone().lt(2);
         let results = evaluate_expression(&expression, &batch, None).unwrap();
