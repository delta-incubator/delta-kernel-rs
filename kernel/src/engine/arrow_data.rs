use crate::engine_data::{EngineData, EngineList, EngineMap, GetData};
use crate::expressions::ColumnName;
use crate::schema::{DataType};
use crate::{RowVisitor, DeltaResult, Error};

use arrow_array::cast::AsArray;
use arrow_array::types::{Int32Type, Int64Type};
use arrow_array::{Array, ArrayRef, GenericListArray, MapArray, OffsetSizeTrait, RecordBatch, StructArray};
use arrow_schema::{FieldRef, DataType as ArrowDataType};
use tracing::{debug};

<<<<<<< HEAD
use std::any::Any;
use std::collections::{HashMap, HashSet};
=======
use std::collections::HashMap;
use std::sync::Arc;
>>>>>>> 67cc0992

/// ArrowEngineData holds an Arrow RecordBatch, implements `EngineData` so the kernel can extract from it.
pub struct ArrowEngineData {
    data: RecordBatch,
}

impl ArrowEngineData {
    /// Create a new `ArrowEngineData` from a `RecordBatch`
    pub fn new(data: RecordBatch) -> Self {
        ArrowEngineData { data }
    }

    /// Utility constructor to get a `Box<ArrowEngineData>` out of a `Box<dyn EngineData>`
    pub fn try_from_engine_data(engine_data: Box<dyn EngineData>) -> DeltaResult<Box<Self>> {
        engine_data
            .into_any()
            .downcast::<ArrowEngineData>()
            .map_err(|_| Error::engine_data_type("ArrowEngineData"))
    }

    /// Get a reference to the `RecordBatch` this `ArrowEngineData` is wrapping
    pub fn record_batch(&self) -> &RecordBatch {
        &self.data
    }
}

<<<<<<< HEAD
=======
impl EngineData for ArrowEngineData {
    fn extract(&self, schema: SchemaRef, visitor: &mut dyn DataVisitor) -> DeltaResult<()> {
        let mut col_array = vec![];
        self.extract_columns(&mut col_array, &schema)?;
        visitor.visit(self.len(), &col_array)
    }

    fn len(&self) -> usize {
        self.data.num_rows()
    }
}

>>>>>>> 67cc0992
impl From<RecordBatch> for ArrowEngineData {
    fn from(value: RecordBatch) -> Self {
        ArrowEngineData::new(value)
    }
}

impl From<ArrowEngineData> for RecordBatch {
    fn from(value: ArrowEngineData) -> Self {
        value.data
    }
}

impl From<Box<ArrowEngineData>> for RecordBatch {
    fn from(value: Box<ArrowEngineData>) -> Self {
        value.data
    }
}

impl<OffsetSize> EngineList for GenericListArray<OffsetSize>
where
    OffsetSize: OffsetSizeTrait,
{
    fn len(&self, row_index: usize) -> usize {
        self.value(row_index).len()
    }

    fn get(&self, row_index: usize, index: usize) -> String {
        let arry = self.value(row_index);
        let sarry = arry.as_string::<i32>();
        sarry.value(index).to_string()
    }

    fn materialize(&self, row_index: usize) -> Vec<String> {
        let mut result = vec![];
        for i in 0..EngineList::len(self, row_index) {
            result.push(self.get(row_index, i));
        }
        result
    }
}

impl EngineMap for MapArray {
    fn get<'a>(&'a self, row_index: usize, key: &str) -> Option<&'a str> {
        let offsets = self.offsets();
        let start_offset = offsets[row_index] as usize;
        let count = offsets[row_index + 1] as usize - start_offset;
        let keys = self.keys().as_string::<i32>();
        for (idx, map_key) in keys.iter().enumerate().skip(start_offset).take(count) {
            if let Some(map_key) = map_key {
                if key == map_key {
                    // found the item
                    let vals = self.values().as_string::<i32>();
                    return Some(vals.value(idx));
                }
            }
        }
        None
    }

    fn materialize(&self, row_index: usize) -> HashMap<String, String> {
        let mut ret = HashMap::new();
        let map_val = self.value(row_index);
        let keys = map_val.column(0).as_string::<i32>();
        let values = map_val.column(1).as_string::<i32>();
        for (key, value) in keys.iter().zip(values.iter()) {
            if let (Some(key), Some(value)) = (key, value) {
                ret.insert(key.into(), value.into());
            }
        }
        ret
    }
}

/// Helper trait that provides uniform access to columns and fields, so that our row visitor can use
/// the same code to drill into a `RecordBatch` (initial case) or `StructArray` (nested case).
trait ProvidesColumnsAndFields {
    fn columns(&self) -> &[ArrayRef];
    fn fields(&self) -> &[FieldRef];
}

impl ProvidesColumnsAndFields for RecordBatch {
    fn columns(&self) -> &[ArrayRef] {
        self.columns()
    }
    fn fields(&self) -> &[FieldRef] {
        self.schema_ref().fields()
    }
}

impl ProvidesColumnsAndFields for StructArray {
    fn columns(&self) -> &[ArrayRef] {
        self.columns()
    }
    fn fields(&self) -> &[FieldRef] {
        self.fields()
    }
}

impl EngineData for ArrowEngineData {
    fn len(&self) -> usize {
        self.data.num_rows()
    }

    fn as_any(&self) -> &dyn Any {
        self
    }

    fn into_any(self: Box<Self>) -> Box<dyn Any> {
        self
    }

    fn visit_rows(&self, leaf_columns: &[ColumnName], visitor: &mut dyn RowVisitor) -> DeltaResult<()> {
        // Make sure the caller passed the correct number of column names
        let leaf_types = visitor.selected_column_names_and_types().1;
        if leaf_types.len() != leaf_columns.len() {
            return Err(Error::MissingColumn(format!(
                "Visitor expected {} column names, but caller passed {}",
                leaf_types.len(), leaf_columns.len()
            )).with_backtrace());
        }

        // Collect the names of all leaf columns we want to extract, along with their parents, to
        // guide our depth-first extraction. If the list contains any non-leaf, duplicate, or
        // missing column references, the extracted column list will be too short (error out below).
        let mut mask = HashSet::new();
        for column in leaf_columns {
            for i in 0..column.len() {
                mask.insert(&column[..i+1]);
            }
        }
        debug!("Column mask for selected columns {leaf_columns:?} is {mask:#?}");

        let mut getters = vec![];
        Self::extract_columns(&mut vec![], &mut getters, leaf_types, &mask, &self.data)?;
        if getters.len() != leaf_columns.len() {
            return Err(Error::MissingColumn(
                format!(
                    "Visitor expected {} leaf columns, but only {} were found in the data",
                    leaf_columns.len(), getters.len()
                )
            ));
        }
        visitor.visit(self.len(), &getters)
    }
}

impl ArrowEngineData {
    fn extract_columns<'a>(
        path: &mut Vec<String>,
        getters: &mut Vec<&'a dyn GetData<'a>>,
        leaf_types: &[DataType],
        column_mask: &HashSet<&[String]>,
        data: &'a dyn ProvidesColumnsAndFields,
    ) -> DeltaResult<()> {
        for (column, field) in data.columns().iter().zip(data.fields()) {
            path.push(field.name().to_string());
            if column_mask.contains(&path[..]) {
                if let Some(struct_array) = column.as_struct_opt() {
                    debug!("Recurse into a struct array for {}", ColumnName::new(path.iter()));
                    Self::extract_columns(
                        path,
                        getters,
                        leaf_types,
                        column_mask,
                        struct_array,
                    )?;
                } else if column.data_type() == &ArrowDataType::Null {
                    debug!("Pushing a null array for {}", ColumnName::new(path.iter()));
                    getters.push(&());
                } else {
                    let data_type = &leaf_types[getters.len()];
                    let getter = Self::extract_leaf_column(path, data_type, column)?;
                    getters.push(getter);
                }
            } else {
                debug!("Skipping unmasked path {}", ColumnName::new(path.iter()));
            }
            path.pop();
        }
        Ok(())
    }

    fn extract_leaf_column<'a>(
        path: &[String],
        data_type: &DataType,
        col: &'a dyn Array,
    ) -> DeltaResult<&'a dyn GetData<'a>> {
        use ArrowDataType::Utf8;
        let col_as_list = || if let Some(array) = col.as_list_opt::<i32>() {
            (array.value_type() == Utf8).then_some(array as _)
        } else if let Some(array) = col.as_list_opt::<i64>() {
            (array.value_type() == Utf8).then_some(array as _)
        } else {
            None
        };
        let col_as_map = || col.as_map_opt().and_then(|array| {
            (array.key_type() == &Utf8 && array.value_type() == &Utf8).then_some(array as _)
        });
        let result: Result<&'a dyn GetData<'a>, _> = match data_type {
            &DataType::BOOLEAN => {
                debug!("Pushing boolean array for {}", ColumnName::new(path));
                col.as_boolean_opt().map(|a| a as _).ok_or("bool")
            }
            &DataType::STRING => {
                debug!("Pushing string array for {}", ColumnName::new(path));
                col.as_string_opt().map(|a| a as _).ok_or("string")
            }
            &DataType::INTEGER => {
                debug!("Pushing int32 array for {}", ColumnName::new(path));
                col.as_primitive_opt::<Int32Type>().map(|a| a as _).ok_or("int")
            }
            &DataType::LONG => {
                debug!("Pushing int64 array for {}", ColumnName::new(path));
                col.as_primitive_opt::<Int64Type>().map(|a| a as _).ok_or("long")
            }
            DataType::Array(_) => {
                debug!("Pushing list for {}", ColumnName::new(path));
                col_as_list().ok_or("string array")
            }
            DataType::Map(_) => {
                debug!("Pushing map for {}", ColumnName::new(path));
                col_as_map().ok_or("string-string map")
            }
            data_type => {
                return Err(Error::UnexpectedColumnType(format!(
                    "On {}: Unsupported type {data_type}", ColumnName::new(path)
                )));
            }
        };
        result.map_err(|type_name| {
            Error::UnexpectedColumnType(format!(
                "Type mismatch on {}: expected {}, got {}",
                ColumnName::new(path), type_name, col.data_type()
            ))
        })
    }
}

#[cfg(test)]
mod tests {
    use std::sync::Arc;

    use arrow_array::{RecordBatch, StringArray};
    use arrow_schema::{DataType, Field, Schema as ArrowSchema};

    use crate::{
        actions::{get_log_schema, Metadata, Protocol},
        engine::sync::SyncEngine,
        DeltaResult, Engine, EngineData,
    };

    use super::ArrowEngineData;

    fn string_array_to_engine_data(string_array: StringArray) -> Box<dyn EngineData> {
        let string_field = Arc::new(Field::new("a", DataType::Utf8, true));
        let schema = Arc::new(ArrowSchema::new(vec![string_field]));
        let batch = RecordBatch::try_new(schema, vec![Arc::new(string_array)])
            .expect("Can't convert to record batch");
        Box::new(ArrowEngineData::new(batch))
    }

    #[test]
    fn test_md_extract() -> DeltaResult<()> {
        let engine = SyncEngine::new();
        let handler = engine.get_json_handler();
        let json_strings: StringArray = vec![
            r#"{"metaData":{"id":"aff5cb91-8cd9-4195-aef9-446908507302","format":{"provider":"parquet","options":{}},"schemaString":"{\"type\":\"struct\",\"fields\":[{\"name\":\"c1\",\"type\":\"integer\",\"nullable\":true,\"metadata\":{}},{\"name\":\"c2\",\"type\":\"string\",\"nullable\":true,\"metadata\":{}},{\"name\":\"c3\",\"type\":\"integer\",\"nullable\":true,\"metadata\":{}}]}","partitionColumns":["c1","c2"],"configuration":{},"createdTime":1670892997849}}"#,
        ]
        .into();
        let output_schema = get_log_schema().clone();
        let parsed = handler
            .parse_json(string_array_to_engine_data(json_strings), output_schema)
            .unwrap();
        let metadata = Metadata::try_new_from_data(parsed.as_ref())?.unwrap();
        assert_eq!(metadata.id, "aff5cb91-8cd9-4195-aef9-446908507302");
        assert_eq!(metadata.created_time, Some(1670892997849));
        assert_eq!(metadata.partition_columns, vec!("c1", "c2"));
        Ok(())
    }

    #[test]
    fn test_protocol_extract() -> DeltaResult<()> {
        let engine = SyncEngine::new();
        let handler = engine.get_json_handler();
        let json_strings: StringArray = vec![
            r#"{"protocol": {"minReaderVersion": 3, "minWriterVersion": 7, "readerFeatures": ["rw1"], "writerFeatures": ["rw1", "w2"]}}"#,
        ]
        .into();
        let output_schema = get_log_schema().project(&["protocol"])?;
        let parsed = handler
            .parse_json(string_array_to_engine_data(json_strings), output_schema)
            .unwrap();
        let protocol = Protocol::try_new_from_data(parsed.as_ref())?.unwrap();
        assert_eq!(protocol.min_reader_version, 3);
        assert_eq!(protocol.min_writer_version, 7);
        assert_eq!(protocol.reader_features, Some(vec!["rw1".into()]));
        assert_eq!(protocol.writer_features, Some(vec!["rw1".into(), "w2".into()]));
        Ok(())
    }
}<|MERGE_RESOLUTION|>--- conflicted
+++ resolved
@@ -9,13 +9,7 @@
 use arrow_schema::{FieldRef, DataType as ArrowDataType};
 use tracing::{debug};
 
-<<<<<<< HEAD
-use std::any::Any;
 use std::collections::{HashMap, HashSet};
-=======
-use std::collections::HashMap;
-use std::sync::Arc;
->>>>>>> 67cc0992
 
 /// ArrowEngineData holds an Arrow RecordBatch, implements `EngineData` so the kernel can extract from it.
 pub struct ArrowEngineData {
@@ -42,21 +36,6 @@
     }
 }
 
-<<<<<<< HEAD
-=======
-impl EngineData for ArrowEngineData {
-    fn extract(&self, schema: SchemaRef, visitor: &mut dyn DataVisitor) -> DeltaResult<()> {
-        let mut col_array = vec![];
-        self.extract_columns(&mut col_array, &schema)?;
-        visitor.visit(self.len(), &col_array)
-    }
-
-    fn len(&self) -> usize {
-        self.data.num_rows()
-    }
-}
-
->>>>>>> 67cc0992
 impl From<RecordBatch> for ArrowEngineData {
     fn from(value: RecordBatch) -> Self {
         ArrowEngineData::new(value)
@@ -158,14 +137,6 @@
 impl EngineData for ArrowEngineData {
     fn len(&self) -> usize {
         self.data.num_rows()
-    }
-
-    fn as_any(&self) -> &dyn Any {
-        self
-    }
-
-    fn into_any(self: Box<Self>) -> Box<dyn Any> {
-        self
     }
 
     fn visit_rows(&self, leaf_columns: &[ColumnName], visitor: &mut dyn RowVisitor) -> DeltaResult<()> {
@@ -350,10 +321,10 @@
             .parse_json(string_array_to_engine_data(json_strings), output_schema)
             .unwrap();
         let protocol = Protocol::try_new_from_data(parsed.as_ref())?.unwrap();
-        assert_eq!(protocol.min_reader_version, 3);
-        assert_eq!(protocol.min_writer_version, 7);
-        assert_eq!(protocol.reader_features, Some(vec!["rw1".into()]));
-        assert_eq!(protocol.writer_features, Some(vec!["rw1".into(), "w2".into()]));
+        assert_eq!(protocol.min_reader_version(), 3);
+        assert_eq!(protocol.min_writer_version(), 7);
+        assert_eq!(protocol.reader_features(), Some(vec!["rw1".into()].as_slice()));
+        assert_eq!(protocol.writer_features(), Some(vec!["rw1".into(), "w2".into()].as_slice()));
         Ok(())
     }
 }