--- conflicted
+++ resolved
@@ -506,14 +506,10 @@
                 },
         } = write_metadata;
         let expected_location = Url::parse("memory:///data/").unwrap();
-<<<<<<< HEAD
-        let expected_size = 493;
-=======
 
         // head the object to get metadata
         let meta = store.head(&Path::from(location.path())).await.unwrap();
         let expected_size = meta.size;
->>>>>>> e63e1ad9
 
         // check that last_modified is within 10s of now
         let now: i64 = SystemTime::now()
