//! # The Default Engine
//!
//! The default implementation of [`Engine`] is [`DefaultEngine`].
//!
//! The underlying implementations use asynchronous IO. Async tasks are run on
//! a separate thread pool, provided by the [`TaskExecutor`] trait. Read more in
//! the [executor] module.

use std::sync::Arc;

use self::storage::parse_url_opts;
use object_store::{path::Path, DynObjectStore};
use url::Url;

use self::executor::TaskExecutor;
use self::filesystem::ObjectStoreFileSystemClient;
use self::json::DefaultJsonHandler;
use self::parquet::DefaultParquetHandler;
use super::arrow_expression::ArrowExpressionHandler;
use crate::{
    DeltaResult, Engine, ExpressionHandler, FileSystemClient, JsonHandler, ParquetHandler,
};

pub mod executor;
pub mod file_stream;
pub mod filesystem;
pub mod json;
pub mod parquet;
pub mod storage;

#[derive(Debug)]
pub struct DefaultEngine<E: TaskExecutor> {
    store: Arc<DynObjectStore>,
    file_system: Arc<ObjectStoreFileSystemClient<E>>,
    json: Arc<DefaultJsonHandler<E>>,
    parquet: Arc<DefaultParquetHandler<E>>,
    expression: Arc<ArrowExpressionHandler>,
}

impl<E: TaskExecutor> DefaultEngine<E> {
    /// Create a new [`DefaultEngine`] instance
    ///
    /// # Parameters
    ///
    /// - `table_root`: The URL of the table within storage.
    /// - `options`: key/value pairs of options to pass to the object store.
    /// - `task_executor`: Used to spawn async IO tasks. See [executor::TaskExecutor].
    pub fn try_new<K, V>(
        table_root: &Url,
        options: impl IntoIterator<Item = (K, V)>,
        task_executor: Arc<E>,
    ) -> DeltaResult<Self>
    where
        K: AsRef<str>,
        V: Into<String>,
    {
<<<<<<< HEAD
        let (store, prefix) = parse_url_opts(path, options)?;
        let store = Arc::new(store);
        Ok(Self::new(store, prefix, task_executor))
    }

    pub fn new(store: Arc<DynObjectStore>, prefix: Path, task_executor: Arc<E>) -> Self {
        // HACK to check if we're using a LocalFileSystem from ObjectStore. We need this because
        // local filesystem doesn't return a sorted list by default. Although the `object_store`
        // crate explicitly says it _does not_ return a sorted listing, in practice all the cloud
        // implementations actually do:
        // - AWS:
        //   [`ListObjectsV2`](https://docs.aws.amazon.com/AmazonS3/latest/API/API_ListObjectsV2.html)
        //   states: "For general purpose buckets, ListObjectsV2 returns objects in lexicographical
        //   order based on their key names." (Directory buckets are out of scope for now)
        // - Azure: Docs state
        //   [here](https://learn.microsoft.com/en-us/rest/api/storageservices/enumerating-blob-resources):
        //   "A listing operation returns an XML response that contains all or part of the requested
        //   list. The operation returns entities in alphabetical order."
        // - GCP: The [main](https://cloud.google.com/storage/docs/xml-api/get-bucket-list) doc
        //   doesn't indicate order, but [this
        //   page](https://cloud.google.com/storage/docs/xml-api/get-bucket-list) does say: "This page
        //   shows you how to list the [objects](https://cloud.google.com/storage/docs/objects) stored
        //   in your Cloud Storage buckets, which are ordered in the list lexicographically by name."
        // So we just need to know if we're local and then if so, we sort the returned file list in
        // `filesystem.rs`
        let store_str = format!("{}", store);
        let is_local = store_str.starts_with("LocalFileSystem");
        Self {
            file_system: Arc::new(ObjectStoreFileSystemClient::new(
                store.clone(),
                !is_local,
                prefix,
=======
        // table root is the path of the table in the ObjectStore
        let (store, table_root) = parse_url_opts(table_root, options)?;
        Ok(Self::new(Arc::new(store), table_root, task_executor))
    }

    /// Create a new [`DefaultEngine`] instance
    ///
    /// # Parameters
    ///
    /// - `store`: The object store to use.
    /// - `table_root_path`: The root path of the table within storage.
    /// - `task_executor`: Used to spawn async IO tasks. See [executor::TaskExecutor].
    pub fn new(store: Arc<DynObjectStore>, table_root: Path, task_executor: Arc<E>) -> Self {
        Self {
            file_system: Arc::new(ObjectStoreFileSystemClient::new(
                store.clone(),
                table_root,
>>>>>>> 313272e2
                task_executor.clone(),
            )),
            json: Arc::new(DefaultJsonHandler::new(
                store.clone(),
                task_executor.clone(),
            )),
            parquet: Arc::new(DefaultParquetHandler::new(store.clone(), task_executor)),
            store,
            expression: Arc::new(ArrowExpressionHandler {}),
        }
    }

    pub fn get_object_store_for_url(&self, _url: &Url) -> Option<Arc<DynObjectStore>> {
        Some(self.store.clone())
    }
}

impl<E: TaskExecutor> Engine for DefaultEngine<E> {
    fn get_expression_handler(&self) -> Arc<dyn ExpressionHandler> {
        self.expression.clone()
    }

    fn get_file_system_client(&self) -> Arc<dyn FileSystemClient> {
        self.file_system.clone()
    }

    fn get_json_handler(&self) -> Arc<dyn JsonHandler> {
        self.json.clone()
    }

    fn get_parquet_handler(&self) -> Arc<dyn ParquetHandler> {
        self.parquet.clone()
    }
}<|MERGE_RESOLUTION|>--- conflicted
+++ resolved
@@ -54,13 +54,19 @@
         K: AsRef<str>,
         V: Into<String>,
     {
-<<<<<<< HEAD
-        let (store, prefix) = parse_url_opts(path, options)?;
-        let store = Arc::new(store);
-        Ok(Self::new(store, prefix, task_executor))
+        // table root is the path of the table in the ObjectStore
+        let (store, table_root) = parse_url_opts(table_root, options)?;
+        Ok(Self::new(Arc::new(store), table_root, task_executor))
     }
 
-    pub fn new(store: Arc<DynObjectStore>, prefix: Path, task_executor: Arc<E>) -> Self {
+    /// Create a new [`DefaultEngine`] instance
+    ///
+    /// # Parameters
+    ///
+    /// - `store`: The object store to use.
+    /// - `table_root_path`: The root path of the table within storage.
+    /// - `task_executor`: Used to spawn async IO tasks. See [executor::TaskExecutor].
+    pub fn new(store: Arc<DynObjectStore>, table_root: Path, task_executor: Arc<E>) -> Self {
         // HACK to check if we're using a LocalFileSystem from ObjectStore. We need this because
         // local filesystem doesn't return a sorted list by default. Although the `object_store`
         // crate explicitly says it _does not_ return a sorted listing, in practice all the cloud
@@ -86,26 +92,7 @@
             file_system: Arc::new(ObjectStoreFileSystemClient::new(
                 store.clone(),
                 !is_local,
-                prefix,
-=======
-        // table root is the path of the table in the ObjectStore
-        let (store, table_root) = parse_url_opts(table_root, options)?;
-        Ok(Self::new(Arc::new(store), table_root, task_executor))
-    }
-
-    /// Create a new [`DefaultEngine`] instance
-    ///
-    /// # Parameters
-    ///
-    /// - `store`: The object store to use.
-    /// - `table_root_path`: The root path of the table within storage.
-    /// - `task_executor`: Used to spawn async IO tasks. See [executor::TaskExecutor].
-    pub fn new(store: Arc<DynObjectStore>, table_root: Path, task_executor: Arc<E>) -> Self {
-        Self {
-            file_system: Arc::new(ObjectStoreFileSystemClient::new(
-                store.clone(),
                 table_root,
->>>>>>> 313272e2
                 task_executor.clone(),
             )),
             json: Arc::new(DefaultJsonHandler::new(
