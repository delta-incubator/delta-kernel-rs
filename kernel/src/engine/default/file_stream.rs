--- conflicted
+++ resolved
@@ -134,23 +134,9 @@
             }
         });
 
-<<<<<<< HEAD
-        // Create a thread-safe iterator, because engine may consume it from multiple threads.
-        //
-        // NOTE: Every call to the iterator's `next` method will lock the mutex before accessing the
-        // underlying stream. This should not be a bottleneck because the stream will immediately
-        // return an item (if ready) and would anyway block if not ready. Additionally, each
-        // iterator element corresponds to a file access whose cost dwarfs any mutex overhead.
-        let mut it = receiver
-            .into_iter()
-            .map(|rbr| rbr.map(|rb| Box::new(ArrowEngineData::new(rb)) as _));
-        let it = std::iter::from_fn(move || it.next());
-        Ok(Box::new(it))
-=======
         Ok(Box::new(receiver.into_iter().map(|rbr| {
             rbr.map(|rb| Box::new(ArrowEngineData::new(rb)) as _)
         })))
->>>>>>> 8b082168
     }
 
     /// Create a new `FileStream` using the given `FileOpener` to scan underlying files
