use std::{
    fs::File,
    io::{BufReader, Cursor},
    sync::Arc,
};

use crate::{
    schema::SchemaRef, DeltaResult, EngineData, Error, Expression, FileDataReadResultIterator,
    FileMeta, JsonHandler,
};
use arrow_array::{cast::AsArray, RecordBatch};
use arrow_json::ReaderBuilder;
use arrow_schema::{Schema as ArrowSchema, SchemaRef as ArrowSchemaRef};
use arrow_select::concat::concat_batches;
use itertools::Itertools;
use tracing::debug;
use url::Url;

use crate::engine::arrow_data::ArrowEngineData;

pub(crate) struct SyncJsonHandler;

fn try_create_from_json(schema: SchemaRef, location: Url) -> DeltaResult<ArrowEngineData> {
    let arrow_schema: ArrowSchema = (&*schema).try_into()?;
    debug!("Reading {:#?} with schema: {:#?}", location, arrow_schema);
    let file = File::open(
        location
            .to_file_path()
            .map_err(|_| Error::generic("can only read local files"))?,
    )?;
    let mut json =
        arrow_json::ReaderBuilder::new(Arc::new(arrow_schema)).build(BufReader::new(file))?;
    let data = json
        .next()
        .ok_or(Error::generic("No data found reading json file"))?;
    Ok(ArrowEngineData::new(data?))
}

impl JsonHandler for SyncJsonHandler {
    fn read_json_files(
        &self,
        files: &[FileMeta],
        schema: SchemaRef,
        _predicate: Option<Expression>,
    ) -> DeltaResult<FileDataReadResultIterator> {
        debug!("Reading json files: {:#?}", files);
        if files.is_empty() {
            return Ok(Box::new(std::iter::empty()));
        }
        let res: Vec<_> = files
            .iter()
            .map(|file| {
                try_create_from_json(schema.clone(), file.location.clone())
                    .map(|d| Box::new(d) as _)
            })
            .collect();
        Ok(Box::new(res.into_iter()))
    }

    fn parse_json(
        &self,
        json_strings: Box<dyn EngineData + Send + Sync>,
        output_schema: SchemaRef,
<<<<<<< HEAD
    ) -> DeltaResult<Box<dyn EngineData + Send + Sync>> {
        // TODO: This is taken from the default client as it's the same. We should share an
=======
    ) -> DeltaResult<Box<dyn EngineData>> {
        // TODO: This is taken from the default engine as it's the same. We should share an
>>>>>>> 663585d1
        // implementation at some point
        let json_strings: RecordBatch = ArrowEngineData::try_from_engine_data(json_strings)?.into();
        if json_strings.num_columns() != 1 {
            return Err(Error::missing_column("Expected single column"));
        }
        let json_strings =
            json_strings
                .column(0)
                .as_string_opt::<i32>()
                .ok_or(Error::unexpected_column_type(
                    "Expected column to be String",
                ))?;

        let data: Vec<_> = json_strings
            .into_iter()
            .filter_map(|d| {
                d.map(|dd| {
                    let mut data = dd.as_bytes().to_vec();
                    data.extend("\n".as_bytes());
                    data
                })
            })
            .flatten()
            .collect();

        let schema: ArrowSchemaRef = Arc::new(output_schema.as_ref().try_into()?);
        let batches: Vec<_> = ReaderBuilder::new(schema.clone())
            .build(Cursor::new(data))?
            .try_collect()?;
        Ok(Box::new(ArrowEngineData::new(concat_batches(&schema, &batches)?)) as _)
    }
}<|MERGE_RESOLUTION|>--- conflicted
+++ resolved
@@ -61,13 +61,8 @@
         &self,
         json_strings: Box<dyn EngineData + Send + Sync>,
         output_schema: SchemaRef,
-<<<<<<< HEAD
-    ) -> DeltaResult<Box<dyn EngineData + Send + Sync>> {
-        // TODO: This is taken from the default client as it's the same. We should share an
-=======
     ) -> DeltaResult<Box<dyn EngineData>> {
         // TODO: This is taken from the default engine as it's the same. We should share an
->>>>>>> 663585d1
         // implementation at some point
         let json_strings: RecordBatch = ArrowEngineData::try_from_engine_data(json_strings)?.into();
         if json_strings.num_columns() != 1 {
