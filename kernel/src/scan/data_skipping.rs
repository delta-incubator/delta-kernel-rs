--- conflicted
+++ resolved
@@ -189,14 +189,7 @@
         static FILTER_EXPR: LazyLock<Expr> =
             LazyLock::new(|| Expr::column("predicate").distinct(false));
 
-<<<<<<< HEAD
-        let Some(predicate) = predicate else {
-            return None;
-        };
-
-=======
         let predicate = predicate.as_deref()?;
->>>>>>> 9b2e7e3c
         debug!("Creating a data skipping filter for {}", &predicate);
         let field_names: HashSet<_> = predicate.references();
 
