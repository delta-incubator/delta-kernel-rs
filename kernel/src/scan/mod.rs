--- conflicted
+++ resolved
@@ -117,21 +117,15 @@
     /// which yields record batches of scan files and their associated metadata. Rows of the scan
     /// files batches correspond to data reads, and the DeltaReader is used to materialize the scan
     /// files into actual table data.
-<<<<<<< HEAD
-    pub fn files(&self) -> DeltaResult<impl Iterator<Item = DeltaResult<Add>>> {
-        let schema = Arc::new(ArrowSchema {
-            fields: Fields::from_iter([
-                ArrowField::try_from(ActionType::Add)?,
-                ArrowField::try_from(ActionType::Remove)?,
-            ]),
-=======
     pub fn files<JRC: Send, PRC: Send + Sync>(
         &self,
         table_client: &dyn TableClient<JsonReadContext = JRC, ParquetReadContext = PRC>,
     ) -> DeltaResult<impl Iterator<Item = DeltaResult<Add>>> {
         let action_schema = Arc::new(ArrowSchema {
-            fields: Fields::from_iter([ActionType::Add.field(), ActionType::Remove.field()]),
->>>>>>> 767a4d33
+            fields: Fields::from_iter([
+                ArrowField::try_from(ActionType::Add)?,
+                ArrowField::try_from(ActionType::Remove)?,
+            ]),
             metadata: Default::default(),
         });
 
