use std::clone::Clone;
use std::collections::HashSet;
use std::sync::{Arc, LazyLock};

use tracing::debug;

use super::data_skipping::DataSkippingFilter;
use super::ScanData;
use crate::actions::{get_log_schema, ADD_NAME, REMOVE_NAME};
use crate::actions::{visitors::AddVisitor, visitors::RemoveVisitor, Add, Remove};
use crate::engine_data::{GetData, TypedGetData};
use crate::expressions::{Expression, ExpressionRef};
use crate::schema::{DataType, MapType, SchemaRef, StructField, StructType};
use crate::{DataVisitor, DeltaResult, Engine, EngineData, ExpressionHandler};

struct LogReplayScanner {
    filter: Option<DataSkippingFilter>,

    /// A set of (data file path, dv_unique_id) pairs that have been seen thus
    /// far in the log. This is used to filter out files with Remove actions as
    /// well as duplicate entries in the log.
    seen: HashSet<(String, Option<String>)>,
}

#[derive(Default)]
struct AddRemoveVisitor {
    adds: Vec<(Add, usize)>,
    removes: Vec<Remove>,
    selection_vector: Option<Vec<bool>>,
    // whether or not we are visiting commit json (=true) or checkpoint (=false)
    is_log_batch: bool,
}

const ADD_FIELD_COUNT: usize = 15;

impl AddRemoveVisitor {
    fn new(selection_vector: Option<Vec<bool>>, is_log_batch: bool) -> Self {
        AddRemoveVisitor {
            selection_vector,
            is_log_batch,
            ..Default::default()
        }
    }
}

impl DataVisitor for AddRemoveVisitor {
    fn visit<'a>(&mut self, row_count: usize, getters: &[&'a dyn GetData<'a>]) -> DeltaResult<()> {
        for i in 0..row_count {
            // Add will have a path at index 0 if it is valid
            if let Some(path) = getters[0].get_opt(i, "add.path")? {
                // Keep the file unless the selection vector is present and is false for this row
                if !self
                    .selection_vector
                    .as_ref()
                    .is_some_and(|selection| !selection[i])
                {
                    self.adds.push((
                        AddVisitor::visit_add(i, path, &getters[..ADD_FIELD_COUNT])?,
                        i,
                    ))
                }
            }
            // Remove will have a path at index 15 if it is valid
            // TODO(nick): Should count the fields in Add to ensure we don't get this wrong if more
            // are added
            // TODO(zach): add a check for selection vector that we never skip a remove
            else if self.is_log_batch {
                if let Some(path) = getters[ADD_FIELD_COUNT].get_opt(i, "remove.path")? {
                    let remove_getters = &getters[ADD_FIELD_COUNT..];
                    self.removes
                        .push(RemoveVisitor::visit_remove(i, path, remove_getters)?);
                }
            }
        }
        Ok(())
    }
}

// NB: If you update this schema, ensure you update the comment describing it in the doc comment
// for `scan_row_schema` in scan/mod.rs! You'll also need to update ScanFileVisitor as the
// indexes will be off
pub(crate) static SCAN_ROW_SCHEMA: LazyLock<Arc<StructType>> = LazyLock::new(|| {
    Arc::new(StructType::new([
        StructField::new("path", DataType::STRING, false),
        StructField::new("size", DataType::LONG, true),
        StructField::new("modificationTime", DataType::LONG, true),
        StructField::new("stats", DataType::STRING, true),
        StructField::new(
            "deletionVector",
            StructType::new([
                StructField::new("storageType", DataType::STRING, false),
                StructField::new("pathOrInlineDv", DataType::STRING, false),
                StructField::new("offset", DataType::INTEGER, true),
                StructField::new("sizeInBytes", DataType::INTEGER, false),
                StructField::new("cardinality", DataType::LONG, false),
            ]),
            true,
        ),
        StructField::new(
            "fileConstantValues",
            StructType::new([StructField::new(
                "partitionValues",
                MapType::new(DataType::STRING, DataType::STRING, false),
                true,
            )]),
            true,
        ),
    ]))
});
static SCAN_ROW_DATATYPE: LazyLock<DataType> = LazyLock::new(|| SCAN_ROW_SCHEMA.clone().into());

impl LogReplayScanner {
    /// Create a new [`LogReplayScanner`] instance
    fn new(
        engine: &dyn Engine,
        table_schema: &SchemaRef,
        predicate: Option<ExpressionRef>,
    ) -> Self {
        Self {
            filter: DataSkippingFilter::new(engine, table_schema, predicate),
            seen: Default::default(),
        }
    }

    fn get_add_transform_expr(&self) -> Expression {
        Expression::Struct(vec![
            Expression::column("add.path"),
            Expression::column("add.size"),
            Expression::column("add.modificationTime"),
            Expression::column("add.stats"),
            Expression::column("add.deletionVector"),
            Expression::Struct(vec![Expression::column("add.partitionValues")]),
        ])
    }

    fn process_scan_batch(
        &mut self,
        expression_handler: &dyn ExpressionHandler,
        actions: &dyn EngineData,
        is_log_batch: bool,
    ) -> DeltaResult<ScanData> {
        // apply data skipping to get back a selection vector for actions that passed skipping
        // note: None implies all files passed data skipping.
        let filter_vector = self
            .filter
            .as_ref()
            .map(|filter| filter.apply(actions))
            .transpose()?;

        // we start our selection vector based on what was filtered. we will add to this vector
        // below if a file has been removed
        let mut selection_vector = match filter_vector {
            Some(ref filter_vector) => filter_vector.clone(),
            None => vec![false; actions.length()],
        };

        assert_eq!(selection_vector.len(), actions.length());
        let adds = self.setup_batch_process(filter_vector, actions, is_log_batch)?;

        for (add, index) in adds.into_iter() {
            // Note: each (add.path + add.dv_unique_id()) pair has a
            // unique Add + Remove pair in the log. For example:
            // https://github.com/delta-io/delta/blob/master/spark/src/test/resources/delta/table-with-dv-large/_delta_log/00000000000000000001.json
            if !self.seen.contains(&(add.path.clone(), add.dv_unique_id())) {
                debug!(
                    "Including file in scan: ({}, {:?}), is log {is_log_batch}",
                    add.path,
                    add.dv_unique_id(),
                );
                if is_log_batch {
                    // Remember file actions from this batch so we can ignore duplicates
                    // as we process batches from older commit and/or checkpoint files. We
                    // don't need to track checkpoint batches because they are already the
                    // oldest actions and can never replace anything.
                    self.seen.insert((add.path.clone(), add.dv_unique_id()));
                }
                selection_vector[index] = true;
            } else {
                debug!(
                    "Filtering out Add due to it being removed {}, is log {is_log_batch}",
                    add.path
                );
                // we may have a true here because the data-skipping predicate included the file
                selection_vector[index] = false;
            }
        }

        let result = expression_handler
            .get_evaluator(
                get_log_schema().project(&[ADD_NAME])?,
                self.get_add_transform_expr(),
                SCAN_ROW_DATATYPE.clone(),
            )
            .evaluate(actions)?;
        Ok((result, selection_vector))
    }

    // work shared between process_batch and process_scan_batch
    fn setup_batch_process(
        &mut self,
        selection_vector: Option<Vec<bool>>,
        actions: &dyn EngineData,
        is_log_batch: bool,
    ) -> DeltaResult<Vec<(Add, usize)>> {
        let schema_to_use = if is_log_batch {
            // NB: We _must_ pass these in the order `ADD_NAME, REMOVE_NAME` as the visitor assumes
            // the Add action comes first. The [`project`] method honors this order, so this works
            // as long as we keep this order here.
            get_log_schema().project(&[ADD_NAME, REMOVE_NAME])?
        } else {
            // All checkpoint actions are already reconciled and Remove actions in checkpoint files
            // only serve as tombstones for vacuum jobs. So no need to load them here.
            get_log_schema().project(&[ADD_NAME])?
        };
        let mut visitor = AddRemoveVisitor::new(selection_vector, is_log_batch);
        actions.extract(schema_to_use, &mut visitor)?;

        for remove in visitor.removes.into_iter() {
            let dv_id = remove.dv_unique_id();
            self.seen.insert((remove.path, dv_id));
        }

        Ok(visitor.adds)
    }
}

<<<<<<< HEAD
/// Given an iterator of (engine_data, bool) tuples and a predicate, returns an iterator of `Adds`.
/// The boolean flag indicates whether the record batch is a log or checkpoint batch.
pub fn log_replay_iter(
    engine: &dyn Engine,
    action_iter: impl Iterator<Item = DeltaResult<(Box<dyn EngineData>, bool)>> + Send,
    table_schema: &SchemaRef,
    predicate: Option<ExpressionRef>,
) -> impl Iterator<Item = DeltaResult<Add>> {
    let mut log_scanner = LogReplayScanner::new(engine, table_schema, predicate);

    action_iter.flat_map(move |actions| match actions {
        Ok((batch, is_log_batch)) => {
            match log_scanner.process_batch(batch.as_ref(), is_log_batch) {
                Ok(adds) => Either::Left(adds.into_iter().map(Ok)),
                Err(err) => Either::Right(std::iter::once(Err(err))),
            }
        }
        Err(err) => Either::Right(std::iter::once(Err(err))),
    })
}

=======
>>>>>>> 025aba86
/// Given an iterator of (engine_data, bool) tuples and a predicate, returns an iterator of
/// `(engine_data, selection_vec)`. Each row that is selected in the returned `engine_data` _must_
/// be processed to complete the scan. Non-selected rows _must_ be ignored. The boolean flag
/// indicates whether the record batch is a log or checkpoint batch.
pub fn scan_action_iter(
    engine: &dyn Engine,
    action_iter: impl Iterator<Item = DeltaResult<(Box<dyn EngineData>, bool)>>,
    table_schema: &SchemaRef,
    predicate: Option<ExpressionRef>,
) -> impl Iterator<Item = DeltaResult<ScanData>> {
    let mut log_scanner = LogReplayScanner::new(engine, table_schema, predicate);
    let expression_handler = engine.get_expression_handler();
    action_iter
        .map(move |action_res| {
            action_res.and_then(|(batch, is_log_batch)| {
                log_scanner.process_scan_batch(
                    expression_handler.as_ref(),
                    batch.as_ref(),
                    is_log_batch,
                )
            })
        })
        .filter(|action_res| {
            match action_res {
                Ok((_, sel_vec)) => {
                    // don't bother returning it if everything is filtered out
                    sel_vec.contains(&true)
                }
                Err(_) => true, // just pass through errors
            }
        })
}

#[cfg(test)]
mod tests {
    use std::collections::HashMap;

    use crate::scan::{
        state::{DvInfo, Stats},
        test_utils::{add_batch_simple, add_batch_with_remove, run_with_validate_callback},
    };

    // dv-info is more complex to validate, we validate that works in the test for visit_scan_files
    // in state.rs
    fn validate_simple(
        _: &mut (),
        path: &str,
        size: i64,
        stats: Option<Stats>,
        _: DvInfo,
        part_vals: HashMap<String, String>,
    ) {
        assert_eq!(
            path,
            "part-00000-fae5310a-a37d-4e51-827b-c3d5516560ca-c000.snappy.parquet"
        );
        assert_eq!(size, 635);
        assert!(stats.is_some());
        assert_eq!(stats.as_ref().unwrap().num_records, 10);
        assert_eq!(part_vals.get("date"), Some(&"2017-12-10".to_string()));
        assert_eq!(part_vals.get("non-existent"), None);
    }

    #[test]
    fn test_scan_action_iter() {
        run_with_validate_callback(
            vec![add_batch_simple()],
            &[true, false],
            (),
            validate_simple,
        );
    }

    #[test]
    fn test_scan_action_iter_with_remove() {
        run_with_validate_callback(
            vec![add_batch_with_remove()],
            &[false, false, true, false],
            (),
            validate_simple,
        );
    }
}<|MERGE_RESOLUTION|>--- conflicted
+++ resolved
@@ -224,30 +224,6 @@
     }
 }
 
-<<<<<<< HEAD
-/// Given an iterator of (engine_data, bool) tuples and a predicate, returns an iterator of `Adds`.
-/// The boolean flag indicates whether the record batch is a log or checkpoint batch.
-pub fn log_replay_iter(
-    engine: &dyn Engine,
-    action_iter: impl Iterator<Item = DeltaResult<(Box<dyn EngineData>, bool)>> + Send,
-    table_schema: &SchemaRef,
-    predicate: Option<ExpressionRef>,
-) -> impl Iterator<Item = DeltaResult<Add>> {
-    let mut log_scanner = LogReplayScanner::new(engine, table_schema, predicate);
-
-    action_iter.flat_map(move |actions| match actions {
-        Ok((batch, is_log_batch)) => {
-            match log_scanner.process_batch(batch.as_ref(), is_log_batch) {
-                Ok(adds) => Either::Left(adds.into_iter().map(Ok)),
-                Err(err) => Either::Right(std::iter::once(Err(err))),
-            }
-        }
-        Err(err) => Either::Right(std::iter::once(Err(err))),
-    })
-}
-
-=======
->>>>>>> 025aba86
 /// Given an iterator of (engine_data, bool) tuples and a predicate, returns an iterator of
 /// `(engine_data, selection_vec)`. Each row that is selected in the returned `engine_data` _must_
 /// be processed to complete the scan. Non-selected rows _must_ be ignored. The boolean flag
