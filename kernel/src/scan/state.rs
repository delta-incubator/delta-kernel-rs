//! This module encapsulates the state of a scan

use std::collections::HashMap;
use std::sync::LazyLock;

use crate::expressions::ColumnName;
use crate::utils::require;
use crate::{
    actions::{
        deletion_vector::{treemap_to_bools, DeletionVectorDescriptor},
        visitors::visit_deletion_vector_at,
    },
<<<<<<< HEAD
    engine_data::{GetData, RowVisitorBase, TypedGetData as _},
    features::ColumnMappingMode,
    schema::{ColumnNamesAndTypes, DataType, SchemaRef},
    DeltaResult, Engine, EngineData, Error, RowVisitor,
=======
    engine_data::{GetData, TypedGetData},
    schema::SchemaRef,
    table_features::ColumnMappingMode,
    DataVisitor, DeltaResult, Engine, EngineData, Error,
>>>>>>> 67cc0992
};
use serde::{Deserialize, Serialize};
use tracing::warn;

use super::log_replay::SCAN_ROW_SCHEMA;

/// State that doesn't change between scans
#[derive(Clone, Debug, Serialize, Deserialize)]
pub struct GlobalScanState {
    pub table_root: String,
    pub partition_columns: Vec<String>,
    pub logical_schema: SchemaRef,
    pub read_schema: SchemaRef,
    pub column_mapping_mode: ColumnMappingMode,
}

/// this struct can be used by an engine to materialize a selection vector
#[derive(Debug, Clone, PartialEq, Eq)]
pub struct DvInfo {
    pub(crate) deletion_vector: Option<DeletionVectorDescriptor>,
}

/// Give engines an easy way to consume stats
#[derive(Debug, Clone, PartialEq, Eq, Deserialize)]
#[serde(rename_all = "camelCase")]
pub struct Stats {
    /// For any file where the deletion vector is not present (see [`DvInfo::has_vector`]), the
    /// `num_records` statistic must be present and accurate, and must equal the number of records
    /// in the data file. In the presence of Deletion Vectors the statistics may be somewhat
    /// outdated, i.e. not reflecting deleted rows yet.
    pub num_records: u64,
}

impl DvInfo {
    /// Check if this DvInfo contains a Deletion Vector. This is mostly used to know if the
    /// associated [`Stats`] struct has fully accurate information or not.
    pub fn has_vector(&self) -> bool {
        self.deletion_vector.is_some()
    }

    pub fn get_selection_vector(
        &self,
        engine: &dyn Engine,
        table_root: &url::Url,
    ) -> DeltaResult<Option<Vec<bool>>> {
        let dv_treemap = self
            .deletion_vector
            .as_ref()
            .map(|dv_descriptor| {
                let fs_client = engine.get_file_system_client();
                dv_descriptor.read(fs_client, table_root)
            })
            .transpose()?;
        Ok(dv_treemap.map(treemap_to_bools))
    }

    /// Returns a vector of row indexes that should be *removed* from the result set
    pub fn get_row_indexes(
        &self,
        engine: &dyn Engine,
        table_root: &url::Url,
    ) -> DeltaResult<Option<Vec<u64>>> {
        self.deletion_vector
            .as_ref()
            .map(|dv| {
                let fs_client = engine.get_file_system_client();
                dv.row_indexes(fs_client, table_root)
            })
            .transpose()
    }
}

pub type ScanCallback<T> = fn(
    context: &mut T,
    path: &str,
    size: i64,
    stats: Option<Stats>,
    dv_info: DvInfo,
    partition_values: HashMap<String, String>,
);

/// Request that the kernel call a callback on each valid file that needs to be read for the
/// scan.
///
/// The arguments to the callback are:
/// * `context`: an `&mut context` argument. this can be anything that engine needs to pass through to each call
/// * `path`: a `&str` which is the path to the file
/// * `size`: an `i64` which is the size of the file
/// * `dv_info`: a [`DvInfo`] struct, which allows getting the selection vector for this file
/// * `partition_values`: a `HashMap<String, String>` which are partition values
///
/// ## Context
/// A note on the `context`. This can be any value the engine wants. This function takes ownership
/// of the passed arg, but then returns it, so the engine can repeatedly call `visit_scan_files`
/// with the same context.
///
/// ## Example
/// ```ignore
/// let mut context = [my context];
/// for res in scan_data { // scan data from scan.get_scan_data()
///     let (data, vector) = res?;
///     context = delta_kernel::scan::state::visit_scan_files(
///        data.as_ref(),
///        vector,
///        context,
///        my_callback,
///     )?;
/// }
/// ```
pub fn visit_scan_files<T>(
    data: &dyn EngineData,
    selection_vector: &[bool],
    context: T,
    callback: ScanCallback<T>,
) -> DeltaResult<T> {
    let mut visitor = ScanFileVisitor {
        callback,
        selection_vector,
        context,
    };
    visitor.visit_rows_of(data)?;
    Ok(visitor.context)
}

// add some visitor magic for engines
struct ScanFileVisitor<'a, T> {
    callback: ScanCallback<T>,
    selection_vector: &'a [bool],
    context: T,
}
impl<T> RowVisitorBase for ScanFileVisitor<'_, T> {
    fn selected_column_names_and_types(&self) -> (&'static [ColumnName], &'static [DataType]) {
        static NAMES_AND_TYPES: LazyLock<ColumnNamesAndTypes> =
            LazyLock::new(|| SCAN_ROW_SCHEMA.leaves(None));
        NAMES_AND_TYPES.as_ref()
    }
    fn visit<'a>(&mut self, row_count: usize, getters: &[&'a dyn GetData<'a>]) -> DeltaResult<()> {
        require!(
            getters.len() == 10,
            Error::InternalError(format!(
                "Wrong number of ScanFileVisitor getters: {}",
                getters.len()
            ))
        );
        for row_index in 0..row_count {
            if !self.selection_vector[row_index] {
                // skip skipped rows
                continue;
            }
            // Since path column is required, use it to detect presence of an Add action
            if let Some(path) = getters[0].get_opt(row_index, "scanFile.path")? {
                let size = getters[1].get(row_index, "scanFile.size")?;
                let stats: Option<String> = getters[3].get_opt(row_index, "scanFile.stats")?;
                let stats: Option<Stats> =
                    stats.and_then(|json| match serde_json::from_str(json.as_str()) {
                        Ok(stats) => Some(stats),
                        Err(e) => {
                            warn!("Invalid stats string in Add file {json}: {}", e);
                            None
                        }
                    });

                let dv_index = SCAN_ROW_SCHEMA
                    .index_of("deletionVector")
                    .ok_or_else(|| Error::missing_column("deletionVector"))?;
                let deletion_vector = visit_deletion_vector_at(row_index, &getters[dv_index..])?;
                let dv_info = DvInfo { deletion_vector };
                let partition_values =
                    getters[9].get(row_index, "scanFile.fileConstantValues.partitionValues")?;
                (self.callback)(
                    &mut self.context,
                    path,
                    size,
                    stats,
                    dv_info,
                    partition_values,
                )
            }
        }
        Ok(())
    }
}

#[cfg(test)]
mod tests {
    use std::collections::HashMap;

    use crate::scan::test_utils::{add_batch_simple, run_with_validate_callback};

    use super::{DvInfo, Stats};

    #[derive(Clone)]
    struct TestContext {
        id: usize,
    }

    fn validate_visit(
        context: &mut TestContext,
        path: &str,
        size: i64,
        stats: Option<Stats>,
        dv_info: DvInfo,
        part_vals: HashMap<String, String>,
    ) {
        assert_eq!(
            path,
            "part-00000-fae5310a-a37d-4e51-827b-c3d5516560ca-c000.snappy.parquet"
        );
        assert_eq!(size, 635);
        assert!(stats.is_some());
        assert_eq!(stats.as_ref().unwrap().num_records, 10);
        assert_eq!(part_vals.get("date"), Some(&"2017-12-10".to_string()));
        assert_eq!(part_vals.get("non-existent"), None);
        assert!(dv_info.deletion_vector.is_some());
        let dv = dv_info.deletion_vector.unwrap();
        assert_eq!(dv.unique_id(), "uvBn[lx{q8@P<9BNH/isA@1");
        assert_eq!(context.id, 2);
    }

    #[test]
    fn test_simple_visit_scan_data() {
        let context = TestContext { id: 2 };
        run_with_validate_callback(
            vec![add_batch_simple()],
            &[true, false],
            context,
            validate_visit,
        );
    }
}<|MERGE_RESOLUTION|>--- conflicted
+++ resolved
@@ -10,17 +10,10 @@
         deletion_vector::{treemap_to_bools, DeletionVectorDescriptor},
         visitors::visit_deletion_vector_at,
     },
-<<<<<<< HEAD
     engine_data::{GetData, RowVisitorBase, TypedGetData as _},
-    features::ColumnMappingMode,
     schema::{ColumnNamesAndTypes, DataType, SchemaRef},
+    table_features::ColumnMappingMode,
     DeltaResult, Engine, EngineData, Error, RowVisitor,
-=======
-    engine_data::{GetData, TypedGetData},
-    schema::SchemaRef,
-    table_features::ColumnMappingMode,
-    DataVisitor, DeltaResult, Engine, EngineData, Error,
->>>>>>> 67cc0992
 };
 use serde::{Deserialize, Serialize};
 use tracing::warn;
