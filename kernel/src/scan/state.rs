//! This module encapsulates the state of a scan

use std::collections::HashMap;

use crate::{
    actions::{
        deletion_vector::{treemap_to_bools, DeletionVectorDescriptor},
        visitors::visit_deletion_vector_at,
    },
    engine_data::{GetData, TypedGetData},
    features::ColumnMappingMode,
    schema::SchemaRef,
    DataVisitor, DeltaResult, Engine, EngineData, Error,
};
use roaring::RoaringTreemap;
use serde::{Deserialize, Serialize};
use tracing::warn;

use super::log_replay::SCAN_ROW_SCHEMA;

/// State that doesn't change between scans
#[derive(Clone, Debug, Serialize, Deserialize)]
pub struct GlobalScanState {
    pub table_root: String,
    pub partition_columns: Vec<String>,
    pub logical_schema: SchemaRef,
    pub read_schema: SchemaRef,
    pub column_mapping_mode: ColumnMappingMode,
}

/// this struct can be used by an engine to materialize a selection vector
<<<<<<< HEAD
#[derive(Debug, Clone)]
=======
#[derive(Debug, Clone, PartialEq, Eq)]
>>>>>>> f52fdfe0
pub struct DvInfo {
    pub(crate) deletion_vector: Option<DeletionVectorDescriptor>,
}

/// Give engines an easy way to consume stats
<<<<<<< HEAD
#[derive(Deserialize, Debug)]
=======
#[derive(Debug, Clone, PartialEq, Eq, Deserialize)]
>>>>>>> f52fdfe0
#[serde(rename_all = "camelCase")]
pub struct Stats {
    /// For any file where the deletion vector is not present (see [`DvInfo::has_vector`]), the
    /// `num_records` statistic must be present and accurate, and must equal the number of records
    /// in the data file. In the presence of Deletion Vectors the statistics may be somewhat
    /// outdated, i.e. not reflecting deleted rows yet.
    pub num_records: u64,
}

impl DvInfo {
    /// Check if this DvInfo contains a Deletion Vector. This is mostly used to know if the
    /// associated [`Stats`] struct has fully accurate information or not.
    pub fn has_vector(&self) -> bool {
        self.deletion_vector.is_some()
    }

    pub fn as_dv_tree_map(
        &self,
        engine: &dyn Engine,
        table_root: &url::Url,
    ) -> DeltaResult<Option<RoaringTreemap>> {
        self.deletion_vector
            .as_ref()
            .map(|dv_descriptor| {
                let fs_client = engine.get_file_system_client();
                dv_descriptor.read(fs_client, table_root)
            })
            .transpose()
    }

    pub fn get_selection_vector(
        &self,
        engine: &dyn Engine,
        table_root: &url::Url,
    ) -> DeltaResult<Option<Vec<bool>>> {
        let dv_treemap = self.as_dv_tree_map(engine, table_root)?;
        Ok(dv_treemap.map(treemap_to_bools))
    }

    /// Returns a vector of row indexes that should be *removed* from the result set
    pub fn get_row_indexes(
        &self,
        engine: &dyn Engine,
        table_root: &url::Url,
    ) -> DeltaResult<Option<Vec<u64>>> {
        self.deletion_vector
            .as_ref()
            .map(|dv| {
                let fs_client = engine.get_file_system_client();
                dv.row_indexes(fs_client, table_root)
            })
            .transpose()
    }
}

pub type ScanCallback<T> = fn(
    context: &mut T,
    path: &str,
    size: i64,
    stats: Option<Stats>,
    dv_info: DvInfo,
    partition_values: HashMap<String, String>,
);

/// Request that the kernel call a callback on each valid file that needs to be read for the
/// scan.
///
/// The arguments to the callback are:
/// * `context`: an `&mut context` argument. this can be anything that engine needs to pass through to each call
/// * `path`: a `&str` which is the path to the file
/// * `size`: an `i64` which is the size of the file
/// * `dv_info`: a [`DvInfo`] struct, which allows getting the selection vector for this file
/// * `partition_values`: a `HashMap<String, String>` which are partition values
///
/// ## Context
/// A note on the `context`. This can be any value the engine wants. This function takes ownership
/// of the passed arg, but then returns it, so the engine can repeatedly call `visit_scan_files`
/// with the same context.
///
/// ## Example
/// ```ignore
/// let mut context = [my context];
/// for res in scan_data { // scan data from scan.get_scan_data()
///     let (data, vector) = res?;
///     context = delta_kernel::scan::state::visit_scan_files(
///        data.as_ref(),
///        vector,
///        context,
///        my_callback,
///     )?;
/// }
/// ```
pub fn visit_scan_files<T>(
    data: &dyn EngineData,
    selection_vector: &[bool],
    context: T,
    callback: ScanCallback<T>,
) -> DeltaResult<T> {
    let mut visitor = ScanFileVisitor {
        callback,
        selection_vector,
        context,
    };
    data.extract(super::log_replay::SCAN_ROW_SCHEMA.clone(), &mut visitor)?;
    Ok(visitor.context)
}

// add some visitor magic for engines
struct ScanFileVisitor<'a, T> {
    callback: ScanCallback<T>,
    selection_vector: &'a [bool],
    context: T,
}

impl<T> DataVisitor for ScanFileVisitor<'_, T> {
    fn visit<'a>(&mut self, row_count: usize, getters: &[&'a dyn GetData<'a>]) -> DeltaResult<()> {
        for row_index in 0..row_count {
            if !self.selection_vector[row_index] {
                // skip skipped rows
                continue;
            }
            // Since path column is required, use it to detect presence of an Add action
            if let Some(path) = getters[0].get_opt(row_index, "scanFile.path")? {
                let size = getters[1].get(row_index, "scanFile.size")?;
                let stats: Option<String> = getters[3].get_opt(row_index, "scanFile.stats")?;
                let stats: Option<Stats> =
                    stats.and_then(|json| match serde_json::from_str(json.as_str()) {
                        Ok(stats) => Some(stats),
                        Err(e) => {
                            warn!("Invalid stats string in Add file {json}: {}", e);
                            None
                        }
                    });

                let dv_index = SCAN_ROW_SCHEMA
                    .index_of("deletionVector")
                    .ok_or_else(|| Error::missing_column("deletionVector"))?;
                let deletion_vector = visit_deletion_vector_at(row_index, &getters[dv_index..])?;
                let dv_info = DvInfo { deletion_vector };
                let partition_values =
                    getters[9].get(row_index, "scanFile.fileConstantValues.partitionValues")?;
                (self.callback)(
                    &mut self.context,
                    path,
                    size,
                    stats,
                    dv_info,
                    partition_values,
                )
            }
        }
        Ok(())
    }
}

#[cfg(test)]
mod tests {
    use std::collections::HashMap;

    use crate::scan::test_utils::{add_batch_simple, run_with_validate_callback};

    use super::{DvInfo, Stats};

    #[derive(Clone)]
    struct TestContext {
        id: usize,
    }

    fn validate_visit(
        context: &mut TestContext,
        path: &str,
        size: i64,
        stats: Option<Stats>,
        dv_info: DvInfo,
        part_vals: HashMap<String, String>,
    ) {
        assert_eq!(
            path,
            "part-00000-fae5310a-a37d-4e51-827b-c3d5516560ca-c000.snappy.parquet"
        );
        assert_eq!(size, 635);
        assert!(stats.is_some());
        assert_eq!(stats.as_ref().unwrap().num_records, 10);
        assert_eq!(part_vals.get("date"), Some(&"2017-12-10".to_string()));
        assert_eq!(part_vals.get("non-existent"), None);
        assert!(dv_info.deletion_vector.is_some());
        let dv = dv_info.deletion_vector.unwrap();
        assert_eq!(dv.unique_id(), "uvBn[lx{q8@P<9BNH/isA@1");
        assert_eq!(context.id, 2);
    }

    #[test]
    fn test_simple_visit_scan_data() {
        let context = TestContext { id: 2 };
        run_with_validate_callback(
            vec![add_batch_simple()],
            &[true, false],
            context,
            validate_visit,
        );
    }
}<|MERGE_RESOLUTION|>--- conflicted
+++ resolved
@@ -29,21 +29,13 @@
 }
 
 /// this struct can be used by an engine to materialize a selection vector
-<<<<<<< HEAD
-#[derive(Debug, Clone)]
-=======
 #[derive(Debug, Clone, PartialEq, Eq)]
->>>>>>> f52fdfe0
 pub struct DvInfo {
     pub(crate) deletion_vector: Option<DeletionVectorDescriptor>,
 }
 
 /// Give engines an easy way to consume stats
-<<<<<<< HEAD
-#[derive(Deserialize, Debug)]
-=======
 #[derive(Debug, Clone, PartialEq, Eq, Deserialize)]
->>>>>>> f52fdfe0
 #[serde(rename_all = "camelCase")]
 pub struct Stats {
     /// For any file where the deletion vector is not present (see [`DvInfo::has_vector`]), the
