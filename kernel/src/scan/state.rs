//! This module encapsulates the state of a scan

use std::collections::HashMap;
use std::sync::LazyLock;

use crate::expressions::ColumnName;
use crate::utils::require;
use crate::{
    actions::{
        deletion_vector::{treemap_to_bools, DeletionVectorDescriptor},
        visitors::visit_deletion_vector_at,
    },
<<<<<<< HEAD
    engine_data::{GetData, RowVisitorBase, TypedGetData as _},
    schema::{ColumnNamesAndTypes, DataType, SchemaRef},
    table_features::ColumnMappingMode,
    DeltaResult, Engine, EngineData, Error, RowVisitor,
=======
    engine_data::{GetData, RowVisitor, TypedGetData as _},
    schema::{ColumnNamesAndTypes, DataType, SchemaRef},
    table_features::ColumnMappingMode,
    DeltaResult, Engine, EngineData, Error,
>>>>>>> 329b16b0
};
use serde::{Deserialize, Serialize};
use tracing::warn;

use super::log_replay::SCAN_ROW_SCHEMA;

/// State that doesn't change between scans
#[derive(Clone, Debug, Serialize, Deserialize)]
pub struct GlobalScanState {
    pub table_root: String,
    pub partition_columns: Vec<String>,
    pub logical_schema: SchemaRef,
    pub read_schema: SchemaRef,
    pub column_mapping_mode: ColumnMappingMode,
}

/// this struct can be used by an engine to materialize a selection vector
#[derive(Debug, Clone, PartialEq, Eq)]
pub struct DvInfo {
    pub(crate) deletion_vector: Option<DeletionVectorDescriptor>,
}

/// Give engines an easy way to consume stats
#[derive(Debug, Clone, PartialEq, Eq, Deserialize)]
#[serde(rename_all = "camelCase")]
pub struct Stats {
    /// For any file where the deletion vector is not present (see [`DvInfo::has_vector`]), the
    /// `num_records` statistic must be present and accurate, and must equal the number of records
    /// in the data file. In the presence of Deletion Vectors the statistics may be somewhat
    /// outdated, i.e. not reflecting deleted rows yet.
    pub num_records: u64,
}

impl DvInfo {
    /// Check if this DvInfo contains a Deletion Vector. This is mostly used to know if the
    /// associated [`Stats`] struct has fully accurate information or not.
    pub fn has_vector(&self) -> bool {
        self.deletion_vector.is_some()
    }

    pub fn get_selection_vector(
        &self,
        engine: &dyn Engine,
        table_root: &url::Url,
    ) -> DeltaResult<Option<Vec<bool>>> {
        let dv_treemap = self
            .deletion_vector
            .as_ref()
            .map(|dv_descriptor| {
                let fs_client = engine.get_file_system_client();
                dv_descriptor.read(fs_client, table_root)
            })
            .transpose()?;
        Ok(dv_treemap.map(treemap_to_bools))
    }

    /// Returns a vector of row indexes that should be *removed* from the result set
    pub fn get_row_indexes(
        &self,
        engine: &dyn Engine,
        table_root: &url::Url,
    ) -> DeltaResult<Option<Vec<u64>>> {
        self.deletion_vector
            .as_ref()
            .map(|dv| {
                let fs_client = engine.get_file_system_client();
                dv.row_indexes(fs_client, table_root)
            })
            .transpose()
    }
}

pub type ScanCallback<T> = fn(
    context: &mut T,
    path: &str,
    size: i64,
    stats: Option<Stats>,
    dv_info: DvInfo,
    partition_values: HashMap<String, String>,
);

/// Request that the kernel call a callback on each valid file that needs to be read for the
/// scan.
///
/// The arguments to the callback are:
/// * `context`: an `&mut context` argument. this can be anything that engine needs to pass through to each call
/// * `path`: a `&str` which is the path to the file
/// * `size`: an `i64` which is the size of the file
/// * `dv_info`: a [`DvInfo`] struct, which allows getting the selection vector for this file
/// * `partition_values`: a `HashMap<String, String>` which are partition values
///
/// ## Context
/// A note on the `context`. This can be any value the engine wants. This function takes ownership
/// of the passed arg, but then returns it, so the engine can repeatedly call `visit_scan_files`
/// with the same context.
///
/// ## Example
/// ```ignore
/// let mut context = [my context];
/// for res in scan_data { // scan data from scan.get_scan_data()
///     let (data, vector) = res?;
///     context = delta_kernel::scan::state::visit_scan_files(
///        data.as_ref(),
///        vector,
///        context,
///        my_callback,
///     )?;
/// }
/// ```
pub fn visit_scan_files<T>(
    data: &dyn EngineData,
    selection_vector: &[bool],
    context: T,
    callback: ScanCallback<T>,
) -> DeltaResult<T> {
    let mut visitor = ScanFileVisitor {
        callback,
        selection_vector,
        context,
    };
    visitor.visit_rows_of(data)?;
    Ok(visitor.context)
}

// add some visitor magic for engines
struct ScanFileVisitor<'a, T> {
    callback: ScanCallback<T>,
    selection_vector: &'a [bool],
    context: T,
}
<<<<<<< HEAD
impl<T> RowVisitorBase for ScanFileVisitor<'_, T> {
=======
impl<T> RowVisitor for ScanFileVisitor<'_, T> {
>>>>>>> 329b16b0
    fn selected_column_names_and_types(&self) -> (&'static [ColumnName], &'static [DataType]) {
        static NAMES_AND_TYPES: LazyLock<ColumnNamesAndTypes> =
            LazyLock::new(|| SCAN_ROW_SCHEMA.leaves(None));
        NAMES_AND_TYPES.as_ref()
    }
    fn visit<'a>(&mut self, row_count: usize, getters: &[&'a dyn GetData<'a>]) -> DeltaResult<()> {
        require!(
            getters.len() == 10,
            Error::InternalError(format!(
                "Wrong number of ScanFileVisitor getters: {}",
                getters.len()
            ))
        );
        for row_index in 0..row_count {
            if !self.selection_vector[row_index] {
                // skip skipped rows
                continue;
            }
            // Since path column is required, use it to detect presence of an Add action
            if let Some(path) = getters[0].get_opt(row_index, "scanFile.path")? {
                let size = getters[1].get(row_index, "scanFile.size")?;
                let stats: Option<String> = getters[3].get_opt(row_index, "scanFile.stats")?;
                let stats: Option<Stats> =
                    stats.and_then(|json| match serde_json::from_str(json.as_str()) {
                        Ok(stats) => Some(stats),
                        Err(e) => {
                            warn!("Invalid stats string in Add file {json}: {}", e);
                            None
                        }
                    });

                let dv_index = SCAN_ROW_SCHEMA
                    .index_of("deletionVector")
                    .ok_or_else(|| Error::missing_column("deletionVector"))?;
                let deletion_vector = visit_deletion_vector_at(row_index, &getters[dv_index..])?;
                let dv_info = DvInfo { deletion_vector };
                let partition_values =
                    getters[9].get(row_index, "scanFile.fileConstantValues.partitionValues")?;
                (self.callback)(
                    &mut self.context,
                    path,
                    size,
                    stats,
                    dv_info,
                    partition_values,
                )
            }
        }
        Ok(())
    }
}

#[cfg(test)]
mod tests {
    use std::collections::HashMap;

    use crate::scan::test_utils::{add_batch_simple, run_with_validate_callback};

    use super::{DvInfo, Stats};

    #[derive(Clone)]
    struct TestContext {
        id: usize,
    }

    fn validate_visit(
        context: &mut TestContext,
        path: &str,
        size: i64,
        stats: Option<Stats>,
        dv_info: DvInfo,
        part_vals: HashMap<String, String>,
    ) {
        assert_eq!(
            path,
            "part-00000-fae5310a-a37d-4e51-827b-c3d5516560ca-c000.snappy.parquet"
        );
        assert_eq!(size, 635);
        assert!(stats.is_some());
        assert_eq!(stats.as_ref().unwrap().num_records, 10);
        assert_eq!(part_vals.get("date"), Some(&"2017-12-10".to_string()));
        assert_eq!(part_vals.get("non-existent"), None);
        assert!(dv_info.deletion_vector.is_some());
        let dv = dv_info.deletion_vector.unwrap();
        assert_eq!(dv.unique_id(), "uvBn[lx{q8@P<9BNH/isA@1");
        assert_eq!(context.id, 2);
    }

    #[test]
    fn test_simple_visit_scan_data() {
        let context = TestContext { id: 2 };
        run_with_validate_callback(
            vec![add_batch_simple()],
            &[true, false],
            context,
            validate_visit,
        );
    }
}<|MERGE_RESOLUTION|>--- conflicted
+++ resolved
@@ -10,17 +10,10 @@
         deletion_vector::{treemap_to_bools, DeletionVectorDescriptor},
         visitors::visit_deletion_vector_at,
     },
-<<<<<<< HEAD
-    engine_data::{GetData, RowVisitorBase, TypedGetData as _},
-    schema::{ColumnNamesAndTypes, DataType, SchemaRef},
-    table_features::ColumnMappingMode,
-    DeltaResult, Engine, EngineData, Error, RowVisitor,
-=======
     engine_data::{GetData, RowVisitor, TypedGetData as _},
     schema::{ColumnNamesAndTypes, DataType, SchemaRef},
     table_features::ColumnMappingMode,
     DeltaResult, Engine, EngineData, Error,
->>>>>>> 329b16b0
 };
 use serde::{Deserialize, Serialize};
 use tracing::warn;
@@ -151,11 +144,7 @@
     selection_vector: &'a [bool],
     context: T,
 }
-<<<<<<< HEAD
-impl<T> RowVisitorBase for ScanFileVisitor<'_, T> {
-=======
 impl<T> RowVisitor for ScanFileVisitor<'_, T> {
->>>>>>> 329b16b0
     fn selected_column_names_and_types(&self) -> (&'static [ColumnName], &'static [DataType]) {
         static NAMES_AND_TYPES: LazyLock<ColumnNamesAndTypes> =
             LazyLock::new(|| SCAN_ROW_SCHEMA.leaves(None));
