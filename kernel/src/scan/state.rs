--- conflicted
+++ resolved
@@ -97,13 +97,8 @@
     Ok(visitor.context)
 }
 
-<<<<<<< HEAD
-// add some visitor magic for clients
+// add some visitor magic for engines
 struct ScanFileVisitor<'a, T> {
-=======
-// add some visitor magic for engines
-struct ScanFileVisitor<T> {
->>>>>>> 5b6cdf14
     callback: fn(&mut T, &str, i64, DvInfo, HashMap<String, String>),
     selection_vector: &'a [bool],
     context: T,
