use std::sync::Arc;

use itertools::Itertools;
use tracing::debug;
use url::Url;

<<<<<<< HEAD
use crate::actions::deletion_vector::split_vector;
use crate::scan::state::GlobalScanState;
use crate::scan::{ColumnType, ScanResult};
=======
use crate::scan::state::GlobalScanState;
use crate::scan::{ColumnType, PhysicalPredicate};
>>>>>>> af075a8f
use crate::schema::{SchemaRef, StructType};
use crate::{DeltaResult, Engine, ExpressionRef, FileMeta};

use super::log_replay::{table_changes_action_iter, TableChangesScanData};
use super::physical_to_logical::{physical_to_logical_expr, scan_file_physical_schema};
use super::resolve_dvs::{resolve_scan_file_dv, ResolvedCdfScanFile};
use super::scan_file::scan_data_to_scan_file;
use super::{TableChanges, CDF_FIELDS};

/// The result of building a [`TableChanges`] scan over a table. This can be used to get a change
/// data feed from the table
#[derive(Debug)]
pub struct TableChangesScan {
    // The [`TableChanges`] that specifies this scan's start and end versions
    table_changes: Arc<TableChanges>,
    // The logical schema of the Change Data Feed. By default, this is the schema from
    // [`TableChanges::schema`]. The schema may be projected to a subset of those columns. See
    // [`TableChangesScanBuilder::with_schema`]
    logical_schema: SchemaRef,
    // The physical schema. This schema omits partition columns and columns generated for Change
    // Data Feed
    physical_schema: SchemaRef,
    // The predicate to filter the data
    physical_predicate: PhysicalPredicate,
    // The [`ColumnType`] of all the fields in the `logical_schema`
    all_fields: Arc<Vec<ColumnType>>,
}

/// This builder constructs a [`TableChangesScan`] that can be used to read the [`TableChanges`]
/// of a table. [`TableChangesScanBuilder`] allows you to specify a schema to project the columns
/// or specify a predicate to filter rows in the Change Data Feed. Note that predicates over Change
/// Data Feed columns `_change_type`, `_commit_version`, and `_commit_timestamp` are not currently
/// allowed. See issue [#525](https://github.com/delta-io/delta-kernel-rs/issues/525).
///
/// Note: There is a lot of shared functionality between [`TableChangesScanBuilder`] and
/// [`ScanBuilder`].
///
/// [`ScanBuilder`]: crate::scan::ScanBuilder
/// #Examples
/// Construct a [`TableChangesScan`] from `table_changes` with a given schema and predicate
/// ```rust
/// # use std::sync::Arc;
/// # use delta_kernel::engine::sync::SyncEngine;
/// # use delta_kernel::expressions::{column_expr, Scalar};
/// # use delta_kernel::{Expression, Table};
/// # let path = "./tests/data/table-with-cdf";
/// # let engine = Box::new(SyncEngine::new());
/// # let table = Table::try_from_uri(path).unwrap();
/// # let table_changes = table.table_changes(engine.as_ref(), 0, 1).unwrap();
/// let schema = table_changes
///     .schema()
///     .project(&["id", "_commit_version"])
///     .unwrap();
/// let predicate = Arc::new(Expression::gt(column_expr!("id"), Scalar::from(10)));
/// let scan = table_changes
///     .into_scan_builder()
///     .with_schema(schema)
///     .with_predicate(predicate.clone())
///     .build();
/// ```
#[derive(Debug)]
pub struct TableChangesScanBuilder {
    table_changes: Arc<TableChanges>,
    schema: Option<SchemaRef>,
    predicate: Option<ExpressionRef>,
}

impl TableChangesScanBuilder {
    /// Create a new [`TableChangesScanBuilder`] instance.
    pub fn new(table_changes: impl Into<Arc<TableChanges>>) -> Self {
        Self {
            table_changes: table_changes.into(),
            schema: None,
            predicate: None,
        }
    }

    /// Provide [`Schema`] for columns to select from the [`TableChanges`].
    ///
    /// A table with columns `[a, b, c]` could have a scan which reads only the first
    /// two columns by using the schema `[a, b]`.
    ///
    /// [`Schema`]: crate::schema::Schema
    pub fn with_schema(mut self, schema: impl Into<Option<SchemaRef>>) -> Self {
        self.schema = schema.into();
        self
    }

    /// Optionally provide an expression to filter rows. For example, using the predicate `x <
    /// 4` to return a subset of the rows in the scan which satisfy the filter. If `predicate_opt`
    /// is `None`, this is a no-op.
    ///
    /// NOTE: The filtering is best-effort and can produce false positives (rows that should should
    /// have been filtered out but were kept).
    pub fn with_predicate(mut self, predicate: impl Into<Option<ExpressionRef>>) -> Self {
        self.predicate = predicate.into();
        self
    }

    /// Build the [`TableChangesScan`].
    ///
    /// This does not scan the table at this point, but does do some work to ensure that the
    /// provided schema make sense, and to prepare some metadata that the scan will need.  The
    /// [`TableChangesScan`] type itself can be used to fetch the files and associated metadata required to
    /// perform actual data reads.
    pub fn build(self) -> DeltaResult<TableChangesScan> {
        // if no schema is provided, use `TableChanges`'s entire (logical) schema (e.g. SELECT *)
        let logical_schema = self
            .schema
            .unwrap_or_else(|| self.table_changes.schema.clone().into());
        let mut read_fields = Vec::with_capacity(logical_schema.fields.len());

        // Loop over all selected fields. We produce the following:
        // - If the field is read from the parquet file then it is ([`ColumnType::Selected`]).
        // - If the field is a column generated by CDF, it is also  ([`ColumnType::Selected`]).
        //   These fields will be handled separately from the other ([`ColumnType::Selected`]).
        // - If the field is a partition column, it is ([`ColumnType::Partition`]).
        //
        //   Both the partition columns and CDF generated columns will be filled in by evaluating an
        //   expression when transforming physical data to the logical representation.
        let all_fields = logical_schema
            .fields()
            .enumerate()
            .map(|(index, logical_field)| -> DeltaResult<_> {
                if self
                    .table_changes
                    .partition_columns()
                    .contains(logical_field.name())
                {
                    // Store the index into the schema for this field. When we turn it into an
                    // expression in the inner loop, we will index into the schema and get the name and
                    // data type, which we need to properly materialize the column.
                    Ok(ColumnType::Partition(index))
                } else if CDF_FIELDS
                    .iter()
                    .any(|field| field.name() == logical_field.name())
                {
                    // CDF Columns are generated, so they do not have a column mapping. These will
                    // be processed separately and used to build an expression when transforming physical
                    // data to logical.
                    Ok(ColumnType::Selected(logical_field.name().to_string()))
                } else {
                    // Add to read schema, store field so we can build a `Column` expression later
                    // if needed (i.e. if we have partition columns)
                    let physical_field = logical_field.make_physical();
                    debug!("\n\n{logical_field:#?}\nAfter mapping: {physical_field:#?}\n\n");
                    let physical_name = physical_field.name.clone();
                    read_fields.push(physical_field);
                    Ok(ColumnType::Selected(physical_name))
                }
            })
            .try_collect()?;
        let physical_predicate = match self.predicate {
            Some(predicate) => PhysicalPredicate::try_new(&predicate, &logical_schema)?,
            None => PhysicalPredicate::None,
        };

        Ok(TableChangesScan {
            table_changes: self.table_changes,
            logical_schema,
<<<<<<< HEAD
            predicate: self.predicate,
            all_fields: Arc::new(all_fields),
=======
            physical_predicate,
            all_fields,
            have_partition_cols,
>>>>>>> af075a8f
            physical_schema: StructType::new(read_fields).into(),
        })
    }
}

impl TableChangesScan {
    /// Returns an iterator of [`TableChangesScanData`] necessary to read CDF. Each row
    /// represents an action in the delta log. These rows are filtered to yield only the actions
    /// necessary to read CDF. Additionally, [`TableChangesScanData`] holds metadata on the
    /// deletion vectors present in the commit. The engine data in each scan data is guaranteed
    /// to belong to the same commit. Several [`TableChangesScanData`] may belong to the same commit.
    fn scan_data(
        &self,
        engine: Arc<dyn Engine>,
    ) -> DeltaResult<impl Iterator<Item = DeltaResult<TableChangesScanData>>> {
        let commits = self
            .table_changes
            .log_segment
            .ascending_commit_files
            .clone();
        // NOTE: This is a cheap arc clone
        let physical_predicate = match self.physical_predicate.clone() {
            PhysicalPredicate::StaticSkipAll => return Ok(None.into_iter().flatten()),
            PhysicalPredicate::Some(predicate, schema) => Some((predicate, schema)),
            PhysicalPredicate::None => None,
        };
        let schema = self.table_changes.end_snapshot.schema().clone().into();
        let it = table_changes_action_iter(engine, commits, schema, physical_predicate)?;
        Ok(Some(it).into_iter().flatten())
    }

    /// Get global state that is valid for the entire scan. This is somewhat expensive so should
    /// only be called once per scan.
    #[allow(unused)]
    fn global_scan_state(&self) -> GlobalScanState {
        let end_snapshot = &self.table_changes.end_snapshot;
        GlobalScanState {
            table_root: self.table_changes.table_root.to_string(),
            partition_columns: end_snapshot.metadata().partition_columns.clone(),
            logical_schema: self.logical_schema.clone(),
            read_schema: self.physical_schema.clone(),
            column_mapping_mode: end_snapshot.column_mapping_mode,
        }
    }

    /// Get global state that is valid for the entire scan. This is somewhat expensive so should
    /// only be called once per scan.
    fn global_scan_state(&self) -> GlobalScanState {
        let end_snapshot = &self.table_changes.end_snapshot;
        GlobalScanState {
            table_root: self.table_changes.table_root.to_string(),
            partition_columns: end_snapshot.metadata().partition_columns.clone(),
            logical_schema: self.logical_schema.clone(),
            read_schema: self.physical_schema.clone(),
            column_mapping_mode: end_snapshot.column_mapping_mode,
        }
    }

    /// Perform an "all in one" scan to get the change data feed. This will use the provided `engine`
    /// to read and process all the data for the query. Each [`ScanResult`] in the resultant iterator
    /// encapsulates the raw data and an optional boolean vector built from the deletion vector if it
    /// was present. See the documentation for [`ScanResult`] for more details.
    pub fn execute(
        &self,
        engine: Arc<dyn Engine>,
    ) -> DeltaResult<impl Iterator<Item = DeltaResult<ScanResult>>> {
        let scan_data = self.scan_data(engine.clone())?;
        let scan_files = scan_data_to_scan_file(scan_data);

        let global_scan_state = self.global_scan_state();
        let table_root = self.table_changes.table_root().clone();
        let all_fields = self.all_fields.clone();
        let predicate = self.predicate.clone();
        let dv_engine_ref = engine.clone();

        let result = scan_files
            .map(move |scan_file| {
                resolve_scan_file_dv(dv_engine_ref.as_ref(), &table_root, scan_file?)
            }) // Iterator-Result-Iterator
            .flatten_ok() // Iterator-Result
            .map(move |resolved_scan_file| -> DeltaResult<_> {
                read_scan_file(
                    engine.as_ref(),
                    resolved_scan_file?,
                    &global_scan_state,
                    &all_fields,
                    predicate.clone(),
                )
            }) // Iterator-Result-Iterator-Result
            .flatten_ok() // Iterator-Result-Result
            .map(|x| x?); // Iterator-Result

        Ok(result)
    }
}

/// Reads the data at the `resolved_scan_file` and transforms the data from physical to logical.
/// The result is a fallible iterator of [`ScanResult`] containing the logical data.
fn read_scan_file(
    engine: &dyn Engine,
    resolved_scan_file: ResolvedCdfScanFile,
    global_state: &GlobalScanState,
    all_fields: &[ColumnType],
    predicate: Option<ExpressionRef>,
) -> DeltaResult<impl Iterator<Item = DeltaResult<ScanResult>>> {
    let ResolvedCdfScanFile {
        scan_file,
        mut selection_vector,
    } = resolved_scan_file;

    let physical_to_logical_expr =
        physical_to_logical_expr(&scan_file, global_state.logical_schema.as_ref(), all_fields)?;
    let physical_schema = scan_file_physical_schema(&scan_file, global_state.read_schema.as_ref());
    let phys_to_logical_eval = engine.get_expression_handler().get_evaluator(
        physical_schema.clone(),
        physical_to_logical_expr,
        global_state.logical_schema.clone().into(),
    );

    let table_root = Url::parse(&global_state.table_root)?;
    let location = table_root.join(&scan_file.path)?;
    let file = FileMeta {
        last_modified: 0,
        size: 0,
        location,
    };
    let read_result_iter =
        engine
            .get_parquet_handler()
            .read_parquet_files(&[file], physical_schema, predicate)?;

    let result = read_result_iter.map(move |batch| -> DeltaResult<_> {
        let batch = batch?;
        // to transform the physical data into the correct logical form
        let logical = phys_to_logical_eval.evaluate(batch.as_ref());
        let len = logical.as_ref().map_or(0, |res| res.len());
        // need to split the dv_mask. what's left in dv_mask covers this result, and rest
        // will cover the following results. we `take()` out of `selection_vector` to avoid
        // trying to return a captured variable. We're going to reassign `selection_vector`
        // to `rest` in a moment anyway
        let mut sv = selection_vector.take();
        let rest = split_vector(sv.as_mut(), len, None);
        let result = ScanResult {
            raw_data: logical,
            raw_mask: sv,
        };
        selection_vector = rest;
        Ok(result)
    });
    Ok(result)
}

#[cfg(test)]
mod tests {
    use std::sync::Arc;

    use crate::engine::sync::SyncEngine;
    use crate::expressions::{column_expr, Scalar};
    use crate::scan::{ColumnType, PhysicalPredicate};
    use crate::schema::{DataType, StructField, StructType};
    use crate::table_changes::COMMIT_VERSION_COL_NAME;
    use crate::{Expression, Table};

    #[test]
    fn simple_table_changes_scan_builder() {
        let path = "./tests/data/table-with-cdf";
        let engine = Box::new(SyncEngine::new());
        let table = Table::try_from_uri(path).unwrap();

        // A field in the schema goes from being nullable to non-nullable
        let table_changes = table.table_changes(engine.as_ref(), 0, 1).unwrap();

        let scan = table_changes.into_scan_builder().build().unwrap();
        // Note that this table is not partitioned. `part` is a regular field
        assert_eq!(
            scan.all_fields,
            vec![
                ColumnType::Selected("part".to_string()),
                ColumnType::Selected("id".to_string()),
                ColumnType::Selected("_change_type".to_string()),
                ColumnType::Selected("_commit_version".to_string()),
                ColumnType::Selected("_commit_timestamp".to_string()),
            ]
            .into()
        );
<<<<<<< HEAD
        assert_eq!(scan.predicate, None);
=======
        assert_eq!(scan.physical_predicate, PhysicalPredicate::None);
        assert!(!scan.have_partition_cols);
>>>>>>> af075a8f
    }

    #[test]
    fn projected_and_filtered_table_changes_scan_builder() {
        let path = "./tests/data/table-with-cdf";
        let engine = Box::new(SyncEngine::new());
        let table = Table::try_from_uri(path).unwrap();

        // A field in the schema goes from being nullable to non-nullable
        let table_changes = table.table_changes(engine.as_ref(), 0, 1).unwrap();

        let schema = table_changes
            .schema()
            .project(&["id", COMMIT_VERSION_COL_NAME])
            .unwrap();
        let predicate = Arc::new(Expression::gt(column_expr!("id"), Scalar::from(10)));
        let scan = table_changes
            .into_scan_builder()
            .with_schema(schema)
            .with_predicate(predicate.clone())
            .build()
            .unwrap();
        assert_eq!(
            scan.all_fields,
            vec![
                ColumnType::Selected("id".to_string()),
                ColumnType::Selected("_commit_version".to_string()),
            ]
            .into()
        );
        assert_eq!(
            scan.logical_schema,
            StructType::new([
                StructField::new("id", DataType::INTEGER, true),
                StructField::new("_commit_version", DataType::LONG, false),
            ])
            .into()
        );
<<<<<<< HEAD
        assert_eq!(scan.predicate, Some(predicate));
=======
        assert!(!scan.have_partition_cols);
        assert_eq!(
            scan.physical_predicate,
            PhysicalPredicate::Some(
                predicate,
                StructType::new([StructField::new("id", DataType::INTEGER, true),]).into()
            )
        );
>>>>>>> af075a8f
    }
}<|MERGE_RESOLUTION|>--- conflicted
+++ resolved
@@ -4,14 +4,9 @@
 use tracing::debug;
 use url::Url;
 
-<<<<<<< HEAD
 use crate::actions::deletion_vector::split_vector;
 use crate::scan::state::GlobalScanState;
-use crate::scan::{ColumnType, ScanResult};
-=======
-use crate::scan::state::GlobalScanState;
-use crate::scan::{ColumnType, PhysicalPredicate};
->>>>>>> af075a8f
+use crate::scan::{ColumnType, PhysicalPredicate, ScanResult};
 use crate::schema::{SchemaRef, StructType};
 use crate::{DeltaResult, Engine, ExpressionRef, FileMeta};
 
@@ -172,14 +167,8 @@
         Ok(TableChangesScan {
             table_changes: self.table_changes,
             logical_schema,
-<<<<<<< HEAD
-            predicate: self.predicate,
+            physical_predicate,
             all_fields: Arc::new(all_fields),
-=======
-            physical_predicate,
-            all_fields,
-            have_partition_cols,
->>>>>>> af075a8f
             physical_schema: StructType::new(read_fields).into(),
         })
     }
@@ -213,7 +202,6 @@
 
     /// Get global state that is valid for the entire scan. This is somewhat expensive so should
     /// only be called once per scan.
-    #[allow(unused)]
     fn global_scan_state(&self) -> GlobalScanState {
         let end_snapshot = &self.table_changes.end_snapshot;
         GlobalScanState {
@@ -225,16 +213,12 @@
         }
     }
 
-    /// Get global state that is valid for the entire scan. This is somewhat expensive so should
-    /// only be called once per scan.
-    fn global_scan_state(&self) -> GlobalScanState {
-        let end_snapshot = &self.table_changes.end_snapshot;
-        GlobalScanState {
-            table_root: self.table_changes.table_root.to_string(),
-            partition_columns: end_snapshot.metadata().partition_columns.clone(),
-            logical_schema: self.logical_schema.clone(),
-            read_schema: self.physical_schema.clone(),
-            column_mapping_mode: end_snapshot.column_mapping_mode,
+    /// Get the predicate [`Expression`] of the scan.
+    fn physical_predicate(&self) -> Option<ExpressionRef> {
+        if let PhysicalPredicate::Some(ref predicate, _) = self.physical_predicate {
+            Some(predicate.clone())
+        } else {
+            None
         }
     }
 
@@ -252,7 +236,7 @@
         let global_scan_state = self.global_scan_state();
         let table_root = self.table_changes.table_root().clone();
         let all_fields = self.all_fields.clone();
-        let predicate = self.predicate.clone();
+        let physical_predicate = self.physical_predicate();
         let dv_engine_ref = engine.clone();
 
         let result = scan_files
@@ -266,7 +250,7 @@
                     resolved_scan_file?,
                     &global_scan_state,
                     &all_fields,
-                    predicate.clone(),
+                    physical_predicate.clone(),
                 )
             }) // Iterator-Result-Iterator-Result
             .flatten_ok() // Iterator-Result-Result
@@ -283,7 +267,7 @@
     resolved_scan_file: ResolvedCdfScanFile,
     global_state: &GlobalScanState,
     all_fields: &[ColumnType],
-    predicate: Option<ExpressionRef>,
+    physical_predicate: Option<ExpressionRef>,
 ) -> DeltaResult<impl Iterator<Item = DeltaResult<ScanResult>>> {
     let ResolvedCdfScanFile {
         scan_file,
@@ -306,10 +290,11 @@
         size: 0,
         location,
     };
-    let read_result_iter =
-        engine
-            .get_parquet_handler()
-            .read_parquet_files(&[file], physical_schema, predicate)?;
+    let read_result_iter = engine.get_parquet_handler().read_parquet_files(
+        &[file],
+        physical_schema,
+        physical_predicate,
+    )?;
 
     let result = read_result_iter.map(move |batch| -> DeltaResult<_> {
         let batch = batch?;
@@ -365,12 +350,7 @@
             ]
             .into()
         );
-<<<<<<< HEAD
-        assert_eq!(scan.predicate, None);
-=======
         assert_eq!(scan.physical_predicate, PhysicalPredicate::None);
-        assert!(!scan.have_partition_cols);
->>>>>>> af075a8f
     }
 
     #[test]
@@ -409,10 +389,6 @@
             ])
             .into()
         );
-<<<<<<< HEAD
-        assert_eq!(scan.predicate, Some(predicate));
-=======
-        assert!(!scan.have_partition_cols);
         assert_eq!(
             scan.physical_predicate,
             PhysicalPredicate::Some(
@@ -420,6 +396,5 @@
                 StructType::new([StructField::new("id", DataType::INTEGER, true),]).into()
             )
         );
->>>>>>> af075a8f
     }
 }