//! Defintions of errors that the delta kernel can encounter

use std::{
    backtrace::{Backtrace, BacktraceStatus},
    num::ParseIntError,
    str::Utf8Error,
};

use crate::schema::DataType;
<<<<<<< HEAD
use crate::table_properties::ParseIntervalError;
=======
use crate::Version;
>>>>>>> 4a0fad2f

/// A [`std::result::Result`] that has the kernel [`Error`] as the error variant
pub type DeltaResult<T, E = Error> = std::result::Result<T, E>;

/// All the types of errors that the kernel can run into
#[derive(thiserror::Error, Debug)]
pub enum Error {
    /// This is an error that includes a backtrace. To have a particular type of error include such
    /// backtrace (when RUST_BACKTRACE=1), annotate the error with `#[error(transparent)]` and then
    /// add the error type and enum variant to the `from_with_backtrace!` macro invocation
    /// below. See IOError for an example.
    #[error("{source}\n{backtrace}")]
    Backtraced {
        source: Box<Self>,
        backtrace: Box<Backtrace>,
    },

    /// An error performing operations on arrow data
    #[cfg(any(feature = "default-engine", feature = "sync-engine"))]
    #[error(transparent)]
    Arrow(arrow_schema::ArrowError),

    /// User tried to convert engine data to the wrong type
    #[error("Invalid engine data type. Could not convert to {0}")]
    EngineDataType(String),

    /// Could not extract the specified type
    #[error("Error extracting type {0}: {1}")]
    Extract(&'static str, &'static str),

    /// A generic error with a message
    #[error("Generic delta kernel error: {0}")]
    Generic(String),

    /// A generic error wrapping another error
    #[error("Generic error: {source}")]
    GenericError {
        /// Source error
        source: Box<dyn std::error::Error + Send + Sync + 'static>,
    },

    /// Some kind of [`std::io::Error`]
    #[error(transparent)]
    IOError(std::io::Error),

    /// An internal error that means kernel found an unexpected situation, which is likely a bug
    #[error("Internal error {0}. This is a kernel bug, please report.")]
    InternalError(String),

    /// An error enountered while working with parquet data
    #[cfg(feature = "parquet")]
    #[error("Arrow error: {0}")]
    Parquet(#[from] parquet::errors::ParquetError),

    /// An error interacting with the object_store crate
    // We don't use [#from] object_store::Error here as our From impl transforms
    // object_store::Error::NotFound into Self::FileNotFound
    #[cfg(feature = "object_store")]
    #[error("Error interacting with object store: {0}")]
    ObjectStore(object_store::Error),

    /// An error working with paths from the object_store crate
    #[cfg(feature = "object_store")]
    #[error("Object store path error: {0}")]
    ObjectStorePath(#[from] object_store::path::Error),

    #[cfg(feature = "default-engine")]
    #[error("Reqwest Error: {0}")]
    Reqwest(#[from] reqwest::Error),

    /// A specified file could not be found
    #[error("File not found: {0}")]
    FileNotFound(String),

    /// A column was requested, but not found
    #[error("{0}")]
    MissingColumn(String),

    /// A column was specified with a specific type, but it is not of that type
    #[error("Expected column type: {0}")]
    UnexpectedColumnType(String),

    /// Data was expected, but not found
    #[error("Expected is missing: {0}")]
    MissingData(String),

    /// A version for the delta table could not be found in the log
    #[error("No table version found.")]
    MissingVersion,

    /// An error occured while working with deletion vectors
    #[error("Deletion Vector error: {0}")]
    DeletionVector(String),

    /// A specified URL was invalid
    #[error("Invalid url: {0}")]
    InvalidUrl(#[from] url::ParseError),

    /// serde encountered malformed json
    #[error(transparent)]
    MalformedJson(serde_json::Error),

    /// There was no metadata action in the delta log
    #[error("No table metadata found in delta log.")]
    MissingMetadata,

    /// There was no protocol action in the delta log
    #[error("No protocol found in delta log.")]
    MissingProtocol,

    /// Invalid protocol action was read from the log
    #[error("Invalid protocol action in the delta log: {0}")]
    InvalidProtocol(String),

    /// Neither metadata nor protocol could be found in the delta log
    #[error("No table metadata or protocol found in delta log.")]
    MissingMetadataAndProtocol,

    /// A string failed to parse as the specified data type
    #[error("Failed to parse value '{0}' as '{1}'")]
    ParseError(String, DataType),

    /// A tokio executor failed to join a task
    #[error("Join failure: {0}")]
    JoinFailure(String),

    /// Could not convert to string from utf-8
    #[error("Could not convert to string from utf-8: {0}")]
    Utf8Error(#[from] Utf8Error),

    /// Could not parse an integer
    #[error("Could not parse int: {0}")]
    ParseIntError(#[from] ParseIntError),

    #[error("Invalid column mapping mode: {0}")]
    InvalidColumnMappingMode(String),

    /// Asked for a table at an invalid location
    #[error("Invalid table location: {0}.")]
    InvalidTableLocation(String),

    /// Precision or scale not compliant with delta specification
    #[error("Invalid decimal: {0}")]
    InvalidDecimal(String),

    /// Inconsistent data passed to struct scalar
    #[error("Invalid struct data: {0}")]
    InvalidStructData(String),

    /// Expressions did not parse or evaluate correctly
    #[error("Invalid expression evaluation: {0}")]
    InvalidExpressionEvaluation(String),

    /// Unable to parse the name of a log path
    #[error("Invalid log path: {0}")]
    InvalidLogPath(String),

    /// Invalid commit info passed to the transaction
    #[error("Invalid commit info: {0}")]
    InvalidCommitInfo(String),

    /// Commit info was not passed to the transaction
    #[error("Missing commit info")]
    MissingCommitInfo,

    /// The file already exists at the path, prohibiting a non-overwrite write
    #[error("File already exists: {0}")]
    FileAlreadyExists(String),

    /// Some functionality is currently unsupported
    #[error("Unsupported: {0}")]
    Unsupported(String),

<<<<<<< HEAD
    /// Parsing error when attempting to deserizlize an interval
    #[error(transparent)]
    ParseIntervalError(#[from] ParseIntervalError),
=======
    #[error("Change data feed is unsupported for the table at version {0}")]
    ChangeDataFeedUnsupported(Version),
>>>>>>> 4a0fad2f
}

// Convenience constructors for Error types that take a String argument
impl Error {
    pub fn generic_err(source: impl Into<Box<dyn std::error::Error + Send + Sync>>) -> Self {
        Self::GenericError {
            source: source.into(),
        }
    }
    pub fn generic(msg: impl ToString) -> Self {
        Self::Generic(msg.to_string())
    }
    pub fn file_not_found(path: impl ToString) -> Self {
        Self::FileNotFound(path.to_string())
    }
    pub fn missing_column(name: impl ToString) -> Self {
        Self::MissingColumn(name.to_string()).with_backtrace()
    }
    pub fn unexpected_column_type(name: impl ToString) -> Self {
        Self::UnexpectedColumnType(name.to_string())
    }
    pub fn missing_data(name: impl ToString) -> Self {
        Self::MissingData(name.to_string())
    }
    pub fn deletion_vector(msg: impl ToString) -> Self {
        Self::DeletionVector(msg.to_string())
    }
    pub fn engine_data_type(msg: impl ToString) -> Self {
        Self::EngineDataType(msg.to_string())
    }
    pub fn join_failure(msg: impl ToString) -> Self {
        Self::JoinFailure(msg.to_string())
    }
    pub fn invalid_table_location(location: impl ToString) -> Self {
        Self::InvalidTableLocation(location.to_string())
    }
    pub fn invalid_column_mapping_mode(mode: impl ToString) -> Self {
        Self::InvalidColumnMappingMode(mode.to_string())
    }
    pub fn invalid_decimal(msg: impl ToString) -> Self {
        Self::InvalidDecimal(msg.to_string())
    }
    pub fn invalid_struct_data(msg: impl ToString) -> Self {
        Self::InvalidStructData(msg.to_string())
    }
    pub fn invalid_expression(msg: impl ToString) -> Self {
        Self::InvalidExpressionEvaluation(msg.to_string())
    }
    pub(crate) fn invalid_log_path(msg: impl ToString) -> Self {
        Self::InvalidLogPath(msg.to_string())
    }

    pub fn internal_error(msg: impl ToString) -> Self {
        Self::InternalError(msg.to_string()).with_backtrace()
    }

    pub fn invalid_protocol(msg: impl ToString) -> Self {
        Self::InvalidProtocol(msg.to_string())
    }

    pub fn unsupported(msg: impl ToString) -> Self {
        Self::Unsupported(msg.to_string())
    }
    pub fn change_data_feed_unsupported(version: impl Into<Version>) -> Self {
        Self::ChangeDataFeedUnsupported(version.into())
    }

    // Capture a backtrace when the error is constructed.
    #[must_use]
    pub fn with_backtrace(self) -> Self {
        let backtrace = Backtrace::capture();
        match backtrace.status() {
            BacktraceStatus::Captured => Self::Backtraced {
                source: Box::new(self),
                backtrace: Box::new(backtrace),
            },
            _ => self,
        }
    }
}

macro_rules! from_with_backtrace(
    ( $(($error_type: ty, $error_variant: ident)), * ) => {
        $(
            impl From<$error_type> for Error {
                fn from(value: $error_type) -> Self {
                    Self::$error_variant(value).with_backtrace()
                }
            }
        )*
    };
);

from_with_backtrace!(
    (serde_json::Error, MalformedJson),
    (std::io::Error, IOError)
);

#[cfg(any(feature = "default-engine", feature = "sync-engine"))]
impl From<arrow_schema::ArrowError> for Error {
    fn from(value: arrow_schema::ArrowError) -> Self {
        Self::Arrow(value).with_backtrace()
    }
}

#[cfg(feature = "object_store")]
impl From<object_store::Error> for Error {
    fn from(value: object_store::Error) -> Self {
        match value {
            object_store::Error::NotFound { path, .. } => Self::file_not_found(path),
            err => Self::ObjectStore(err),
        }
    }
}<|MERGE_RESOLUTION|>--- conflicted
+++ resolved
@@ -7,11 +7,8 @@
 };
 
 use crate::schema::DataType;
-<<<<<<< HEAD
 use crate::table_properties::ParseIntervalError;
-=======
 use crate::Version;
->>>>>>> 4a0fad2f
 
 /// A [`std::result::Result`] that has the kernel [`Error`] as the error variant
 pub type DeltaResult<T, E = Error> = std::result::Result<T, E>;
@@ -185,14 +182,12 @@
     #[error("Unsupported: {0}")]
     Unsupported(String),
 
-<<<<<<< HEAD
     /// Parsing error when attempting to deserizlize an interval
     #[error(transparent)]
     ParseIntervalError(#[from] ParseIntervalError),
-=======
+
     #[error("Change data feed is unsupported for the table at version {0}")]
     ChangeDataFeedUnsupported(Version),
->>>>>>> 4a0fad2f
 }
 
 // Convenience constructors for Error types that take a String argument
