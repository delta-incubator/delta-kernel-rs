//! Defintions of errors that the delta kernel can encounter

use std::{
    backtrace::{Backtrace, BacktraceStatus},
    num::ParseIntError,
    str::Utf8Error,
};

use crate::schema::DataType;

/// A [`std::result::Result`] that has the kernel [`Error`] as the error variant
pub type DeltaResult<T, E = Error> = std::result::Result<T, E>;

/// All the types of errors that the kernel can run into
#[derive(thiserror::Error, Debug)]
pub enum Error {
    /// This is an error that includes a backtrace. To have a particular type of error include such
    /// backtrace (when RUST_BACKTRACE=1), annotate the error with `#[error(transparent)]` and then
    /// add the error type and enum variant to the `from_with_backtrace!` macro invocation
    /// below. See IOError for an example.
    #[error("{source}\n{backtrace}")]
    Backtraced {
        source: Box<Self>,
        backtrace: Box<Backtrace>,
    },

    /// An error performing operations on arrow data
    #[cfg(any(feature = "default-engine", feature = "sync-engine"))]
    #[error(transparent)]
    Arrow(arrow_schema::ArrowError),

    /// User tried to convert engine data to the wrong type
    #[error("Invalid engine data type. Could not convert to {0}")]
    EngineDataType(String),

    /// Could not extract the specified type
    #[error("Error extracting type {0}: {1}")]
    Extract(&'static str, &'static str),

    /// A generic error with a message
    #[error("Generic delta kernel error: {0}")]
    Generic(String),

    /// A generic error wrapping another error
    #[error("Generic error: {source}")]
    GenericError {
        /// Source error
        source: Box<dyn std::error::Error + Send + Sync + 'static>,
    },

    /// Some kind of [`std::io::Error`]
    #[error(transparent)]
    IOError(std::io::Error),

    /// An internal error that means kernel found an unexpected situation, which is likely a bug
    #[error("Internal error {0}. This is a kernel bug, please report.")]
    InternalError(String),

    /// An error enountered while working with parquet data
    #[cfg(feature = "parquet")]
    #[error("Arrow error: {0}")]
    Parquet(#[from] parquet::errors::ParquetError),

    /// An error interacting with the object_store crate
    // We don't use [#from] object_store::Error here as our From impl transforms
    // object_store::Error::NotFound into Self::FileNotFound
    #[cfg(feature = "object_store")]
    #[error("Error interacting with object store: {0}")]
    ObjectStore(object_store::Error),

    /// An error working with paths from the object_store crate
    #[cfg(feature = "object_store")]
    #[error("Object store path error: {0}")]
    ObjectStorePath(#[from] object_store::path::Error),

    #[cfg(feature = "default-engine")]
    #[error("Reqwest Error: {0}")]
    Reqwest(#[from] reqwest::Error),

    /// A specified file could not be found
    #[error("File not found: {0}")]
    FileNotFound(String),

    /// A column was requested, but not found
    #[error("{0}")]
    MissingColumn(String),

    /// A column was specified with a specific type, but it is not of that type
    #[error("Expected column type: {0}")]
    UnexpectedColumnType(String),

    /// Data was expected, but not found
    #[error("Expected is missing: {0}")]
    MissingData(String),

    /// A version for the delta table could not be found in the log
    #[error("No table version found.")]
    MissingVersion,

    /// An error occured while working with deletion vectors
    #[error("Deletion Vector error: {0}")]
    DeletionVector(String),

    /// A specified URL was invalid
    #[error("Invalid url: {0}")]
    InvalidUrl(#[from] url::ParseError),

    /// serde encountered malformed json
    #[error(transparent)]
    MalformedJson(serde_json::Error),

    /// There was no metadata action in the delta log
    #[error("No table metadata found in delta log.")]
    MissingMetadata,

    /// There was no protocol action in the delta log
    #[error("No protocol found in delta log.")]
    MissingProtocol,

    /// Invalid protocol action was read from the log
    #[error("Invalid protocol action in the delta log: {0}")]
    InvalidProtocol(String),

    /// Neither metadata nor protocol could be found in the delta log
    #[error("No table metadata or protocol found in delta log.")]
    MissingMetadataAndProtocol,

    /// A string failed to parse as the specified data type
    #[error("Failed to parse value '{0}' as '{1}'")]
    ParseError(String, DataType),

    /// A tokio executor failed to join a task
    #[error("Join failure: {0}")]
    JoinFailure(String),

    /// Could not convert to string from utf-8
    #[error("Could not convert to string from utf-8: {0}")]
    Utf8Error(#[from] Utf8Error),

    /// Could not parse an integer
    #[error("Could not parse int: {0}")]
    ParseIntError(#[from] ParseIntError),

    #[error("Invalid column mapping mode: {0}")]
    InvalidColumnMappingMode(String),

    /// Asked for a table at an invalid location
    #[error("Invalid table location: {0}.")]
    InvalidTableLocation(String),

    /// Precision or scale not compliant with delta specification
    #[error("Invalid decimal: {0}")]
    InvalidDecimal(String),

    /// Inconsistent data passed to struct scalar
    #[error("Invalid struct data: {0}")]
    InvalidStructData(String),

    /// Expressions did not parse or evaluate correctly
    #[error("Invalid expression evaluation: {0}")]
    InvalidExpressionEvaluation(String),

    /// Unable to parse the name of a log path
    #[error("Invalid log path: {0}")]
    InvalidLogPath(String),

    /// Invalid commit info passed to the transaction
    #[error("Invalid commit info: {0}")]
    InvalidCommitInfo(String),

    /// Commit info was not passed to the transaction
    #[error("Missing commit info")]
    MissingCommitInfo,

    /// The file already exists at the path, prohibiting a non-overwrite write
    #[error("File already exists: {0}")]
    FileAlreadyExists(String),

<<<<<<< HEAD
    /// The `metadata` actions's `configuration` field was unable to parse into `TableProperties`
    #[error("Invalid table properties: {0}")]
    InvalidTableProperties(String),
=======
    /// Some functionality is currently unsupported
    #[error("Unsupported: {0}")]
    Unsupported(String),
>>>>>>> e63e1ad9
}

// Convenience constructors for Error types that take a String argument
impl Error {
    pub fn generic_err(source: impl Into<Box<dyn std::error::Error + Send + Sync>>) -> Self {
        Self::GenericError {
            source: source.into(),
        }
    }
    pub fn generic(msg: impl ToString) -> Self {
        Self::Generic(msg.to_string())
    }
    pub fn file_not_found(path: impl ToString) -> Self {
        Self::FileNotFound(path.to_string())
    }
    pub fn missing_column(name: impl ToString) -> Self {
        Self::MissingColumn(name.to_string()).with_backtrace()
    }
    pub fn unexpected_column_type(name: impl ToString) -> Self {
        Self::UnexpectedColumnType(name.to_string())
    }
    pub fn missing_data(name: impl ToString) -> Self {
        Self::MissingData(name.to_string())
    }
    pub fn deletion_vector(msg: impl ToString) -> Self {
        Self::DeletionVector(msg.to_string())
    }
    pub fn engine_data_type(msg: impl ToString) -> Self {
        Self::EngineDataType(msg.to_string())
    }
    pub fn join_failure(msg: impl ToString) -> Self {
        Self::JoinFailure(msg.to_string())
    }
    pub fn invalid_table_location(location: impl ToString) -> Self {
        Self::InvalidTableLocation(location.to_string())
    }
    pub fn invalid_column_mapping_mode(mode: impl ToString) -> Self {
        Self::InvalidColumnMappingMode(mode.to_string())
    }
    pub fn invalid_decimal(msg: impl ToString) -> Self {
        Self::InvalidDecimal(msg.to_string())
    }
    pub fn invalid_struct_data(msg: impl ToString) -> Self {
        Self::InvalidStructData(msg.to_string())
    }
    pub fn invalid_expression(msg: impl ToString) -> Self {
        Self::InvalidExpressionEvaluation(msg.to_string())
    }
    pub(crate) fn invalid_log_path(msg: impl ToString) -> Self {
        Self::InvalidLogPath(msg.to_string())
    }
    pub(crate) fn invalid_table_properties(msg: impl ToString) -> Self {
        Self::InvalidTableProperties(msg.to_string())
    }

    pub fn internal_error(msg: impl ToString) -> Self {
        Self::InternalError(msg.to_string()).with_backtrace()
    }

    pub fn invalid_protocol(msg: impl ToString) -> Self {
        Self::InvalidProtocol(msg.to_string())
    }

    pub fn unsupported(msg: impl ToString) -> Self {
        Self::Unsupported(msg.to_string())
    }

    // Capture a backtrace when the error is constructed.
    #[must_use]
    pub fn with_backtrace(self) -> Self {
        let backtrace = Backtrace::capture();
        match backtrace.status() {
            BacktraceStatus::Captured => Self::Backtraced {
                source: Box::new(self),
                backtrace: Box::new(backtrace),
            },
            _ => self,
        }
    }
}

macro_rules! from_with_backtrace(
    ( $(($error_type: ty, $error_variant: ident)), * ) => {
        $(
            impl From<$error_type> for Error {
                fn from(value: $error_type) -> Self {
                    Self::$error_variant(value).with_backtrace()
                }
            }
        )*
    };
);

from_with_backtrace!(
    (serde_json::Error, MalformedJson),
    (std::io::Error, IOError)
);

#[cfg(any(feature = "default-engine", feature = "sync-engine"))]
impl From<arrow_schema::ArrowError> for Error {
    fn from(value: arrow_schema::ArrowError) -> Self {
        Self::Arrow(value).with_backtrace()
    }
}

#[cfg(feature = "object_store")]
impl From<object_store::Error> for Error {
    fn from(value: object_store::Error) -> Self {
        match value {
            object_store::Error::NotFound { path, .. } => Self::file_not_found(path),
            err => Self::ObjectStore(err),
        }
    }
}<|MERGE_RESOLUTION|>--- conflicted
+++ resolved
@@ -176,15 +176,13 @@
     #[error("File already exists: {0}")]
     FileAlreadyExists(String),
 
-<<<<<<< HEAD
     /// The `metadata` actions's `configuration` field was unable to parse into `TableProperties`
     #[error("Invalid table properties: {0}")]
     InvalidTableProperties(String),
-=======
+
     /// Some functionality is currently unsupported
     #[error("Unsupported: {0}")]
     Unsupported(String),
->>>>>>> e63e1ad9
 }
 
 // Convenience constructors for Error types that take a String argument
