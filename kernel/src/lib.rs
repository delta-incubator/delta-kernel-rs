--- conflicted
+++ resolved
@@ -63,12 +63,8 @@
 pub mod engine_data;
 pub mod error;
 pub mod expressions;
-<<<<<<< HEAD
-pub mod features;
+pub mod table_features;
 pub(crate) mod predicates;
-=======
-pub mod table_features;
->>>>>>> f7ff6095
 
 #[cfg(feature = "developer-visibility")]
 pub mod path;
