//! # Delta Kernel
//!
//! Delta-kernel-rs is an experimental [Delta](https://github.com/delta-io/delta/) implementation
//! focused on interoperability with a wide range of query engines. It currently only supports
//! reads. This library defines a number of traits which must be implemented to provide a
//! working "delta reader". They are detailed below. There is a provided "default engine" that
//! implements all these traits and can be used to ease integration work. See
//! [`DefaultEngine`](engine/default/index.html) for more information.
//!
//! A full `rust` example for reading table data using the default engine can be found in the
//! [read-table-single-threaded] example (and for a more complex multi-threaded reader see the
//! [read-table-multi-threaded] example).
//!
//! [read-table-single-threaded]: https://github.com/delta-incubator/delta-kernel-rs/tree/main/kernel/examples/read-table-single-threaded
//! [read-table-multi-threaded]: https://github.com/delta-incubator/delta-kernel-rs/tree/main/kernel/examples/read-table-multi-threaded
//!
//! # Engine traits
//!
//! The [`Engine`] trait allow connectors to bring their own implementation of functionality such as
//! reading parquet files, listing files in a file system, parsing a JSON string etc.  This trait
//! exposes methods to get sub-engines which expose the core functionalities customizable by
//! connectors.
//!
//! ## Expression handling
//!
//! Expression handling is done via the [`ExpressionHandler`], which in turn allows the creation
//! of [`ExpressionEvaluator`]s. These evaluators are created for a specific predicate [`Expression`]
//! and allow evaluation of that predicate for a specific batches of data.
//!
//! ## File system interactions
//!
//! Delta Kernel needs to perform some basic operations against file systems like listing and reading files.
//! These interactions are encapsulated in the [`FileSystemClient`] trait. Implementors must take
//! care that all assumptions on the behavior if the functions - like sorted results - are respected.
//!
//! ## Reading log and data files
//!
//! Delta Kernel requires the capability to read json and parquet files, which is exposed via the
//! [`JsonHandler`] and [`ParquetHandler`] respectively. When reading files, connectors are asked to
//! provide the context information it requires to execute the actual read. This is done by invoking
//! methods on the [`FileSystemClient`] trait.
//!

#![cfg_attr(all(doc, NIGHTLY_CHANNEL), feature(doc_auto_cfg))]
#![warn(
    unreachable_pub,
    trivial_numeric_casts,
    unused_extern_crates,
    rust_2018_idioms,
    rust_2021_compatibility
)]

use std::any::Any;
use std::sync::Arc;
use std::{cmp::Ordering, ops::Range};

use bytes::Bytes;
use url::Url;

use self::schema::{DataType, SchemaRef};

pub mod actions;
pub mod engine_data;
pub mod error;
pub mod expressions;
pub mod features;

#[cfg(feature = "developer-visibility")]
pub mod path;
#[cfg(not(feature = "developer-visibility"))]
pub(crate) mod path;

pub mod scan;
pub mod schema;
pub mod snapshot;
pub mod table;
pub mod transaction;
pub(crate) mod utils;

pub use delta_kernel_derive;
pub use engine_data::{DataVisitor, EngineData};
pub use error::{DeltaResult, Error};
pub use expressions::{Expression, ExpressionRef};
pub use table::Table;

#[cfg(any(
    feature = "default-engine",
    feature = "sync-engine",
    feature = "arrow-conversion"
))]
pub mod engine;

/// Delta table version is 8 byte unsigned int
pub type Version = u64;

/// A specification for a range of bytes to read from a file location
pub type FileSlice = (Url, Option<Range<usize>>);

/// Data read from a Delta table file and the corresponding scan file information.
pub type FileDataReadResult = (FileMeta, Box<dyn EngineData>);

/// An iterator of data read from specified files
pub type FileDataReadResultIterator =
    Box<dyn Iterator<Item = DeltaResult<Box<dyn EngineData>>> + Send>;

/// The metadata that describes an object.
#[derive(Debug, Clone, PartialEq, Eq)]
pub struct FileMeta {
    /// The fully qualified path to the object
    pub location: Url,
    /// The last modified time as milliseconds since unix epoch
    pub last_modified: i64,
    /// The size in bytes of the object
    pub size: usize,
}

impl Ord for FileMeta {
    fn cmp(&self, other: &Self) -> Ordering {
        self.location.cmp(&other.location)
    }
}

impl PartialOrd for FileMeta {
    fn partial_cmp(&self, other: &Self) -> Option<Ordering> {
        Some(self.cmp(other))
    }
}

<<<<<<< HEAD
/// Extension trait that makes it easier to work with traits objects that implement [`Any`],
/// implemented automatically for any type that satisfies `Any`, `Send`, and `Sync`. In particular,
/// given some `trait T: Any + Send + Sync`, it allows upcasting `T` to `dyn Any + Send + Sync`,
/// which in turn allows downcasting the result to a concrete type. For example:
///
/// ```
/// # use delta_kernel::AsAny;
/// # use std::any::Any;
/// # use std::sync::Arc;
/// trait Foo : AsAny {}
/// struct Bar;
/// impl Foo for Bar {}
///
/// let f: Arc<dyn Foo> = Arc::new(Bar);
/// let a: Arc<dyn Any + Send + Sync> = f.as_any();
/// let b: Arc<Bar> = a.downcast().unwrap();
/// ```
///
/// In contrast, very similer code that relies only on `Any` would fail to compile:
///
/// ```fail_compile
/// # use std::any::Any;
/// # use std::sync::Arc;
/// trait Foo: Any + Send + Sync {}
///
/// struct Bar;
/// impl Foo for Bar {}
///
/// let f: Arc<dyn Foo> = Arc::new(Bar);
/// let b: Arc<Bar> = f.downcast().unwrap(); // `Arc::downcast` method not found
/// ```
///
/// As would this:
///
/// ```fail_compile
/// # use std::any::Any;
/// # use std::sync::Arc;
/// trait Foo: Any + Send + Sync {}
///
/// struct Bar;
/// impl Foo for Bar {}
///
/// let f: Arc<dyn Foo> = Arc::new(Bar);
/// let a: Arc<dyn Any + Send + Sync> = f; // trait upcasting coercion is not stable rust
/// let f: Arc<Bar> = a.downcast().unwrap();
/// ```
///
/// NOTE: `AsAny` inherits the `Send + Sync` constraint from [`Arc::downcast`].
pub trait AsAny: Any + Send + Sync {
    /// Obtains a `dyn Any` reference to the object:
    ///
    /// ```
    /// # use delta_kernel::AsAny;
    /// # use std::any::Any;
    /// # use std::sync::Arc;
    /// trait Foo : AsAny {}
    /// struct Bar;
    /// impl Foo for Bar {}
    ///
    /// let f: &dyn Foo = &Bar;
    /// let a: &dyn Any = f.any_ref();
    /// let b: &Bar = a.downcast_ref().unwrap();
    /// ```
    fn any_ref(&self) -> &(dyn Any + Send + Sync);

    /// Obtains an `Arc<dyn Any>` reference to the object:
    ///
    /// ```
    /// # use delta_kernel::AsAny;
    /// # use std::any::Any;
    /// # use std::sync::Arc;
    /// trait Foo : AsAny {}
    /// struct Bar;
    /// impl Foo for Bar {}
    ///
    /// let f: Arc<dyn Foo> = Arc::new(Bar);
    /// let a: Arc<dyn Any + Send + Sync> = f.as_any();
    /// let b: Arc<Bar> = a.downcast().unwrap();
    /// ```
    fn as_any(self: Arc<Self>) -> Arc<dyn Any + Send + Sync>;

    /// Converts the object to `Box<dyn Any>`:
    ///
    /// ```
    /// # use delta_kernel::AsAny;
    /// # use std::any::Any;
    /// # use std::sync::Arc;
    /// trait Foo : AsAny {}
    /// struct Bar;
    /// impl Foo for Bar {}
    ///
    /// let f: Box<dyn Foo> = Box::new(Bar);
    /// let a: Box<dyn Any> = f.into_any();
    /// let b: Box<Bar> = a.downcast().unwrap();
    /// ```
    fn into_any(self: Box<Self>) -> Box<dyn Any + Send + Sync>;
}

// Blanket implementation for all eligible types
impl<T: Any + Send + Sync> AsAny for T {
    fn any_ref(&self) -> &(dyn Any + Send + Sync) {
        self
    }
    fn as_any(self: Arc<Self>) -> Arc<dyn Any + Send + Sync> {
        self
    }
    fn into_any(self: Box<Self>) -> Box<dyn Any + Send + Sync> {
        self
=======
impl FileMeta {
    /// Create a new instance of `FileMeta`
    pub fn new(location: Url, last_modified: i64, size: usize) -> Self {
        Self {
            location,
            last_modified,
            size,
        }
>>>>>>> 22b9e33d
    }
}

/// Trait for implementing an Expression evaluator.
///
/// It contains one Expression which can be evaluated on multiple ColumnarBatches.
/// Connectors can implement this trait to optimize the evaluation using the
/// connector specific capabilities.
pub trait ExpressionEvaluator: AsAny {
    /// Evaluate the expression on a given EngineData.
    ///
    /// Contains one value for each row of the input.
    /// The data type of the output is same as the type output of the expression this evaluator is using.
    fn evaluate(&self, batch: &dyn EngineData) -> DeltaResult<Box<dyn EngineData>>;
}

/// Provides expression evaluation capability to Delta Kernel.
///
/// Delta Kernel can use this handler to evaluate predicate on partition filters,
/// fill up partition column values and any computation on data using Expressions.
pub trait ExpressionHandler: AsAny {
    /// Create an [`ExpressionEvaluator`] that can evaluate the given [`Expression`]
    /// on columnar batches with the given [`Schema`] to produce data of [`DataType`].
    ///
    /// # Parameters
    ///
    /// - `schema`: Schema of the input data.
    /// - `expression`: Expression to evaluate.
    /// - `output_type`: Expected result data type.
    ///
    /// [`Schema`]: crate::schema::StructType
    /// [`DataType`]: crate::schema::DataType
    fn get_evaluator(
        &self,
        schema: SchemaRef,
        expression: Expression,
        output_type: DataType,
    ) -> Arc<dyn ExpressionEvaluator>;
}

/// Provides file system related functionalities to Delta Kernel.
///
/// Delta Kernel uses this client whenever it needs to access the underlying
/// file system where the Delta table is present. Connector implementation of
/// this trait can hide filesystem specific details from Delta Kernel.
pub trait FileSystemClient: AsAny {
    /// List the paths in the same directory that are lexicographically greater or equal to
    /// (UTF-8 sorting) the given `path`. The result should also be sorted by the file name.
    fn list_from(&self, path: &Url)
        -> DeltaResult<Box<dyn Iterator<Item = DeltaResult<FileMeta>>>>;

    /// Read data specified by the start and end offset from the file.
    fn read_files(
        &self,
        files: Vec<FileSlice>,
    ) -> DeltaResult<Box<dyn Iterator<Item = DeltaResult<Bytes>>>>;
}

/// Provides JSON handling functionality to Delta Kernel.
///
/// Delta Kernel can use this client to parse JSON strings into Row or read content from JSON files.
/// Connectors can leverage this trait to provide their best implementation of the JSON parsing
/// capability to Delta Kernel.
pub trait JsonHandler: AsAny {
    /// Parse the given json strings and return the fields requested by output schema as columns in [`EngineData`].
    /// json_strings MUST be a single column batch of engine data, and the column type must be string
    fn parse_json(
        &self,
        json_strings: Box<dyn EngineData>,
        output_schema: SchemaRef,
    ) -> DeltaResult<Box<dyn EngineData>>;

    /// Read and parse the JSON format file at given locations and return
    /// the data as EngineData with the columns requested by physical schema.
    ///
    /// # Parameters
    ///
    /// - `files` - File metadata for files to be read.
    /// - `physical_schema` - Select list of columns to read from the JSON file.
    /// - `predicate` - Optional push-down predicate hint (engine is free to ignore it).
    fn read_json_files(
        &self,
        files: &[FileMeta],
        physical_schema: SchemaRef,
        predicate: Option<ExpressionRef>,
    ) -> DeltaResult<FileDataReadResultIterator>;

    /// Atomically (!) write a single JSON file. Each row of the input data should be written as a
    /// new JSON object appended to the file. this write must:
    /// (1) serialize the data to newline-delimited json (each row is a json object literal)
    /// (2) write the data to storage atomically (i.e. if the file already exists, fail unless the
    ///     overwrite flag is set)
    ///
    /// For example, the JSON data should be written as { "column1": "val1", "column2": "val2", .. }
    /// with each row on a new line.
    ///
    /// NOTE: Null columns should not be written to the JSON file. For example, if a row has columns
    /// ["a", "b"] and the value of "b" is null, the JSON object should be written as
    /// { "a": "..." }. Note that including nulls is technically valid JSON, but would bloat the
    /// log, therefore we recommend omitting them.
    ///
    /// # Parameters
    ///
    /// - `path` - URL specifying the location to write the JSON file
    /// - `data` - Iterator of EngineData to write to the JSON file. Each row should be written as
    ///   a new JSON object appended to the file. (that is, the file is newline-delimeted JSON, and
    ///   each row is a JSON object on a single line)
    /// - `overwrite` - If true, overwrite the file if it exists. If false, the call must fail if
    ///   the file exists.
    fn write_json_file(
        &self,
        path: &Url,
        data: Box<dyn Iterator<Item = DeltaResult<Box<dyn EngineData>>> + Send + '_>,
        overwrite: bool,
    ) -> DeltaResult<()>;
}

/// Provides Parquet file related functionalities to Delta Kernel.
///
/// Connectors can leverage this trait to provide their own custom
/// implementation of Parquet data file functionalities to Delta Kernel.
pub trait ParquetHandler: AsAny {
    /// Read and parse the Parquet file at given locations and return the data as EngineData with
    /// the columns requested by physical schema . The ParquetHandler _must_ return exactly the
    /// columns specified in `physical_schema`, and they _must_ be in schema order.
    ///
    /// # Parameters
    ///
    /// - `files` - File metadata for files to be read.
    /// - `physical_schema` - Select list and order of columns to read from the Parquet file.
    /// - `predicate` - Optional push-down predicate hint (engine is free to ignore it).
    fn read_parquet_files(
        &self,
        files: &[FileMeta],
        physical_schema: SchemaRef,
        predicate: Option<ExpressionRef>,
    ) -> DeltaResult<FileDataReadResultIterator>;
}

/// The `Engine` trait encapsulates all the functionality an engine or connector needs to provide
/// to the Delta Kernel in order to read the Delta table.
///
/// Engines/Connectors are expected to pass an implementation of this trait when reading a Delta
/// table.
pub trait Engine: AsAny {
    /// Get the connector provided [`ExpressionHandler`].
    fn get_expression_handler(&self) -> Arc<dyn ExpressionHandler>;

    /// Get the connector provided [`FileSystemClient`]
    fn get_file_system_client(&self) -> Arc<dyn FileSystemClient>;

    /// Get the connector provided [`JsonHandler`].
    fn get_json_handler(&self) -> Arc<dyn JsonHandler>;

    /// Get the connector provided [`ParquetHandler`].
    fn get_parquet_handler(&self) -> Arc<dyn ParquetHandler>;
}<|MERGE_RESOLUTION|>--- conflicted
+++ resolved
@@ -126,116 +126,6 @@
     }
 }
 
-<<<<<<< HEAD
-/// Extension trait that makes it easier to work with traits objects that implement [`Any`],
-/// implemented automatically for any type that satisfies `Any`, `Send`, and `Sync`. In particular,
-/// given some `trait T: Any + Send + Sync`, it allows upcasting `T` to `dyn Any + Send + Sync`,
-/// which in turn allows downcasting the result to a concrete type. For example:
-///
-/// ```
-/// # use delta_kernel::AsAny;
-/// # use std::any::Any;
-/// # use std::sync::Arc;
-/// trait Foo : AsAny {}
-/// struct Bar;
-/// impl Foo for Bar {}
-///
-/// let f: Arc<dyn Foo> = Arc::new(Bar);
-/// let a: Arc<dyn Any + Send + Sync> = f.as_any();
-/// let b: Arc<Bar> = a.downcast().unwrap();
-/// ```
-///
-/// In contrast, very similer code that relies only on `Any` would fail to compile:
-///
-/// ```fail_compile
-/// # use std::any::Any;
-/// # use std::sync::Arc;
-/// trait Foo: Any + Send + Sync {}
-///
-/// struct Bar;
-/// impl Foo for Bar {}
-///
-/// let f: Arc<dyn Foo> = Arc::new(Bar);
-/// let b: Arc<Bar> = f.downcast().unwrap(); // `Arc::downcast` method not found
-/// ```
-///
-/// As would this:
-///
-/// ```fail_compile
-/// # use std::any::Any;
-/// # use std::sync::Arc;
-/// trait Foo: Any + Send + Sync {}
-///
-/// struct Bar;
-/// impl Foo for Bar {}
-///
-/// let f: Arc<dyn Foo> = Arc::new(Bar);
-/// let a: Arc<dyn Any + Send + Sync> = f; // trait upcasting coercion is not stable rust
-/// let f: Arc<Bar> = a.downcast().unwrap();
-/// ```
-///
-/// NOTE: `AsAny` inherits the `Send + Sync` constraint from [`Arc::downcast`].
-pub trait AsAny: Any + Send + Sync {
-    /// Obtains a `dyn Any` reference to the object:
-    ///
-    /// ```
-    /// # use delta_kernel::AsAny;
-    /// # use std::any::Any;
-    /// # use std::sync::Arc;
-    /// trait Foo : AsAny {}
-    /// struct Bar;
-    /// impl Foo for Bar {}
-    ///
-    /// let f: &dyn Foo = &Bar;
-    /// let a: &dyn Any = f.any_ref();
-    /// let b: &Bar = a.downcast_ref().unwrap();
-    /// ```
-    fn any_ref(&self) -> &(dyn Any + Send + Sync);
-
-    /// Obtains an `Arc<dyn Any>` reference to the object:
-    ///
-    /// ```
-    /// # use delta_kernel::AsAny;
-    /// # use std::any::Any;
-    /// # use std::sync::Arc;
-    /// trait Foo : AsAny {}
-    /// struct Bar;
-    /// impl Foo for Bar {}
-    ///
-    /// let f: Arc<dyn Foo> = Arc::new(Bar);
-    /// let a: Arc<dyn Any + Send + Sync> = f.as_any();
-    /// let b: Arc<Bar> = a.downcast().unwrap();
-    /// ```
-    fn as_any(self: Arc<Self>) -> Arc<dyn Any + Send + Sync>;
-
-    /// Converts the object to `Box<dyn Any>`:
-    ///
-    /// ```
-    /// # use delta_kernel::AsAny;
-    /// # use std::any::Any;
-    /// # use std::sync::Arc;
-    /// trait Foo : AsAny {}
-    /// struct Bar;
-    /// impl Foo for Bar {}
-    ///
-    /// let f: Box<dyn Foo> = Box::new(Bar);
-    /// let a: Box<dyn Any> = f.into_any();
-    /// let b: Box<Bar> = a.downcast().unwrap();
-    /// ```
-    fn into_any(self: Box<Self>) -> Box<dyn Any + Send + Sync>;
-}
-
-// Blanket implementation for all eligible types
-impl<T: Any + Send + Sync> AsAny for T {
-    fn any_ref(&self) -> &(dyn Any + Send + Sync) {
-        self
-    }
-    fn as_any(self: Arc<Self>) -> Arc<dyn Any + Send + Sync> {
-        self
-    }
-    fn into_any(self: Box<Self>) -> Box<dyn Any + Send + Sync> {
-        self
-=======
 impl FileMeta {
     /// Create a new instance of `FileMeta`
     pub fn new(location: Url, last_modified: i64, size: usize) -> Self {
@@ -244,7 +134,117 @@
             last_modified,
             size,
         }
->>>>>>> 22b9e33d
+    }
+}
+
+/// Extension trait that makes it easier to work with traits objects that implement [`Any`],
+/// implemented automatically for any type that satisfies `Any`, `Send`, and `Sync`. In particular,
+/// given some `trait T: Any + Send + Sync`, it allows upcasting `T` to `dyn Any + Send + Sync`,
+/// which in turn allows downcasting the result to a concrete type. For example:
+///
+/// ```
+/// # use delta_kernel::AsAny;
+/// # use std::any::Any;
+/// # use std::sync::Arc;
+/// trait Foo : AsAny {}
+/// struct Bar;
+/// impl Foo for Bar {}
+///
+/// let f: Arc<dyn Foo> = Arc::new(Bar);
+/// let a: Arc<dyn Any + Send + Sync> = f.as_any();
+/// let b: Arc<Bar> = a.downcast().unwrap();
+/// ```
+///
+/// In contrast, very similer code that relies only on `Any` would fail to compile:
+///
+/// ```fail_compile
+/// # use std::any::Any;
+/// # use std::sync::Arc;
+/// trait Foo: Any + Send + Sync {}
+///
+/// struct Bar;
+/// impl Foo for Bar {}
+///
+/// let f: Arc<dyn Foo> = Arc::new(Bar);
+/// let b: Arc<Bar> = f.downcast().unwrap(); // `Arc::downcast` method not found
+/// ```
+///
+/// As would this:
+///
+/// ```fail_compile
+/// # use std::any::Any;
+/// # use std::sync::Arc;
+/// trait Foo: Any + Send + Sync {}
+///
+/// struct Bar;
+/// impl Foo for Bar {}
+///
+/// let f: Arc<dyn Foo> = Arc::new(Bar);
+/// let a: Arc<dyn Any + Send + Sync> = f; // trait upcasting coercion is not stable rust
+/// let f: Arc<Bar> = a.downcast().unwrap();
+/// ```
+///
+/// NOTE: `AsAny` inherits the `Send + Sync` constraint from [`Arc::downcast`].
+pub trait AsAny: Any + Send + Sync {
+    /// Obtains a `dyn Any` reference to the object:
+    ///
+    /// ```
+    /// # use delta_kernel::AsAny;
+    /// # use std::any::Any;
+    /// # use std::sync::Arc;
+    /// trait Foo : AsAny {}
+    /// struct Bar;
+    /// impl Foo for Bar {}
+    ///
+    /// let f: &dyn Foo = &Bar;
+    /// let a: &dyn Any = f.any_ref();
+    /// let b: &Bar = a.downcast_ref().unwrap();
+    /// ```
+    fn any_ref(&self) -> &(dyn Any + Send + Sync);
+
+    /// Obtains an `Arc<dyn Any>` reference to the object:
+    ///
+    /// ```
+    /// # use delta_kernel::AsAny;
+    /// # use std::any::Any;
+    /// # use std::sync::Arc;
+    /// trait Foo : AsAny {}
+    /// struct Bar;
+    /// impl Foo for Bar {}
+    ///
+    /// let f: Arc<dyn Foo> = Arc::new(Bar);
+    /// let a: Arc<dyn Any + Send + Sync> = f.as_any();
+    /// let b: Arc<Bar> = a.downcast().unwrap();
+    /// ```
+    fn as_any(self: Arc<Self>) -> Arc<dyn Any + Send + Sync>;
+
+    /// Converts the object to `Box<dyn Any>`:
+    ///
+    /// ```
+    /// # use delta_kernel::AsAny;
+    /// # use std::any::Any;
+    /// # use std::sync::Arc;
+    /// trait Foo : AsAny {}
+    /// struct Bar;
+    /// impl Foo for Bar {}
+    ///
+    /// let f: Box<dyn Foo> = Box::new(Bar);
+    /// let a: Box<dyn Any> = f.into_any();
+    /// let b: Box<Bar> = a.downcast().unwrap();
+    /// ```
+    fn into_any(self: Box<Self>) -> Box<dyn Any + Send + Sync>;
+}
+
+// Blanket implementation for all eligible types
+impl<T: Any + Send + Sync> AsAny for T {
+    fn any_ref(&self) -> &(dyn Any + Send + Sync) {
+        self
+    }
+    fn as_any(self: Arc<Self>) -> Arc<dyn Any + Send + Sync> {
+        self
+    }
+    fn into_any(self: Box<Self>) -> Box<dyn Any + Send + Sync> {
+        self
     }
 }
 
