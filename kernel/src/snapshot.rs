--- conflicted
+++ resolved
@@ -10,14 +10,10 @@
 use crate::log_segment::LogSegment;
 use crate::scan::ScanBuilder;
 use crate::schema::Schema;
-<<<<<<< HEAD
-use crate::table_features::{get_validated_column_mapping_schema, ColumnMappingMode};
-=======
 use crate::table_features::{
     column_mapping_mode, validate_schema_column_mapping, ColumnMappingMode,
 };
 use crate::table_properties::TableProperties;
->>>>>>> 391d10c0
 use crate::{DeltaResult, Engine, Error, FileSystemClient, Version};
 
 const LAST_CHECKPOINT_FILE_NAME: &str = "_last_checkpoint";
@@ -88,18 +84,12 @@
         // important! before a read/write to the table we must check it is supported
         protocol.ensure_read_supported()?;
 
-<<<<<<< HEAD
-        // validate column mapping mode as well -- make sure all fields are correctly (un)annotated
-        let (schema, column_mapping_mode) =
-            get_validated_column_mapping_schema(&metadata, &protocol)?;
-=======
         // validate column mapping mode -- all schema fields should be correctly (un)annotated
         let schema = metadata.parse_schema()?;
         let table_properties = metadata.parse_table_properties();
         let column_mapping_mode = column_mapping_mode(&protocol, &table_properties);
         validate_schema_column_mapping(&schema, column_mapping_mode)?;
 
->>>>>>> 391d10c0
         Ok(Self {
             table_root: location,
             log_segment,
