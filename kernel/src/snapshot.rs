//! In-memory representation of snapshots of tables (snapshot is a table at given point in time, it
//! has schema etc.)

use serde::{Deserialize, Serialize};
use std::sync::Arc;
use tracing::{debug, warn};
use url::Url;

use crate::actions::{Metadata, Protocol};
use crate::log_segment::LogSegment;
use crate::scan::ScanBuilder;
use crate::schema::Schema;
<<<<<<< HEAD
use crate::table_properties::TableProperties;
use crate::utils::require;
=======
use crate::table_features::{ColumnMappingMode, COLUMN_MAPPING_MODE_KEY};
>>>>>>> e63e1ad9
use crate::{DeltaResult, Engine, Error, FileSystemClient, Version};

const LAST_CHECKPOINT_FILE_NAME: &str = "_last_checkpoint";
// TODO expose methods for accessing the files of a table (with file pruning).
/// In-memory representation of a specific snapshot of a Delta table. While a `DeltaTable` exists
/// throughout time, `Snapshot`s represent a view of a table at a specific point in time; they
/// have a defined schema (which may change over time for any given table), specific version, and
/// frozen log segment.
pub struct Snapshot {
    pub(crate) table_root: Url,
    pub(crate) log_segment: LogSegment,
    metadata: Metadata,
    protocol: Protocol,
    schema: Schema,
    table_properties: TableProperties,
}

impl Drop for Snapshot {
    fn drop(&mut self) {
        debug!("Dropping snapshot");
    }
}

impl std::fmt::Debug for Snapshot {
    fn fmt(&self, f: &mut std::fmt::Formatter<'_>) -> std::fmt::Result {
        f.debug_struct("Snapshot")
            .field("path", &self.log_segment.log_root.as_str())
            .field("version", &self.version())
            .field("metadata", &self.metadata)
            .finish()
    }
}

impl Snapshot {
    /// Create a new [`Snapshot`] instance for the given version.
    ///
    /// # Parameters
    ///
    /// - `location`: url pointing at the table root (where `_delta_log` folder is located)
    /// - `engine`: Implementation of [`Engine`] apis.
    /// - `version`: target version of the [`Snapshot`]
    pub fn try_new(
        table_root: Url,
        engine: &dyn Engine,
        version: Option<Version>,
    ) -> DeltaResult<Self> {
        let fs_client = engine.get_file_system_client();
        let log_root = table_root.join("_delta_log/")?;

        let checkpoint_hint = read_last_checkpoint(fs_client.as_ref(), &log_root)?;

        let log_segment =
            LogSegment::for_snapshot(fs_client.as_ref(), log_root, checkpoint_hint, version)?;

        Self::try_new_from_log_segment(table_root, log_segment, engine)
    }

    /// Create a new [`Snapshot`] instance.
    pub(crate) fn try_new_from_log_segment(
        location: Url,
        log_segment: LogSegment,
        engine: &dyn Engine,
    ) -> DeltaResult<Self> {
        let (metadata, protocol) = log_segment.read_metadata(engine)?;
        let schema = metadata.schema()?;
<<<<<<< HEAD
        let table_properties = metadata.parse_table_properties()?;
=======
        let column_mapping_mode = match metadata.configuration.get(COLUMN_MAPPING_MODE_KEY) {
            Some(mode) if protocol.min_reader_version() >= 2 => mode.as_str().try_into(),
            _ => Ok(ColumnMappingMode::None),
        }?;
>>>>>>> e63e1ad9
        Ok(Self {
            table_root: location,
            log_segment,
            metadata,
            protocol,
            schema,
            table_properties,
        })
    }

    /// Log segment this snapshot uses
    #[cfg_attr(feature = "developer-visibility", visibility::make(pub))]
    fn _log_segment(&self) -> &LogSegment {
        &self.log_segment
    }

    pub fn table_root(&self) -> &Url {
        &self.table_root
    }

    /// Version of this `Snapshot` in the table.
    pub fn version(&self) -> Version {
        self.log_segment.end_version
    }

    /// Table [`Schema`] at this `Snapshot`s version.
    pub fn schema(&self) -> &Schema {
        &self.schema
    }

    /// Table [`Metadata`] at this `Snapshot`s version.
    pub fn metadata(&self) -> &Metadata {
        &self.metadata
    }

    /// Table [`Protocol`] at this `Snapshot`s version.
    pub fn protocol(&self) -> &Protocol {
        &self.protocol
    }

    /// Get the [`TableProperties`] for this [`Snapshot`].
    pub fn table_properties(&self) -> &TableProperties {
        &self.table_properties
    }

    /// Create a [`ScanBuilder`] for an `Arc<Snapshot>`.
    pub fn scan_builder(self: Arc<Self>) -> ScanBuilder {
        ScanBuilder::new(self)
    }

    /// Consume this `Snapshot` to create a [`ScanBuilder`]
    pub fn into_scan_builder(self) -> ScanBuilder {
        ScanBuilder::new(self)
    }
}

#[derive(Debug, Deserialize, Serialize)]
#[serde(rename_all = "camelCase")]
#[cfg_attr(feature = "developer-visibility", visibility::make(pub))]
#[cfg_attr(not(feature = "developer-visibility"), visibility::make(pub(crate)))]
struct CheckpointMetadata {
    /// The version of the table when the last checkpoint was made.
    #[allow(unreachable_pub)] // used by acceptance tests (TODO make an fn accessor?)
    pub version: Version,
    /// The number of actions that are stored in the checkpoint.
    pub(crate) size: i64,
    /// The number of fragments if the last checkpoint was written in multiple parts.
    pub(crate) parts: Option<usize>,
    /// The number of bytes of the checkpoint.
    pub(crate) size_in_bytes: Option<i64>,
    /// The number of AddFile actions in the checkpoint.
    pub(crate) num_of_add_files: Option<i64>,
    /// The schema of the checkpoint file.
    pub(crate) checkpoint_schema: Option<Schema>,
    /// The checksum of the last checkpoint JSON.
    pub(crate) checksum: Option<String>,
}

/// Try reading the `_last_checkpoint` file.
///
/// Note that we typically want to ignore a missing/invalid `_last_checkpoint` file without failing
/// the read. Thus, the semantics of this function are to return `None` if the file is not found or
/// is invalid JSON. Unexpected/unrecoverable errors are returned as `Err` case and are assumed to
/// cause failure.
///
/// TODO: java kernel retries three times before failing, should we do the same?
fn read_last_checkpoint(
    fs_client: &dyn FileSystemClient,
    log_root: &Url,
) -> DeltaResult<Option<CheckpointMetadata>> {
    let file_path = log_root.join(LAST_CHECKPOINT_FILE_NAME)?;
    match fs_client
        .read_files(vec![(file_path, None)])
        .and_then(|mut data| data.next().expect("read_files should return one file"))
    {
        Ok(data) => Ok(serde_json::from_slice(&data)
            .inspect_err(|e| warn!("invalid _last_checkpoint JSON: {e}"))
            .ok()),
        Err(Error::FileNotFound(_)) => Ok(None),
        Err(err) => Err(err),
    }
}

#[cfg(test)]
mod tests {
    use super::*;

    use std::path::PathBuf;
    use std::sync::Arc;

    use object_store::local::LocalFileSystem;
    use object_store::memory::InMemory;
    use object_store::path::Path;
    use object_store::ObjectStore;

    use crate::engine::default::executor::tokio::TokioBackgroundExecutor;
    use crate::engine::default::filesystem::ObjectStoreFileSystemClient;
    use crate::engine::sync::SyncEngine;
    use crate::path::ParsedLogPath;
    use crate::schema::StructType;

    #[test]
    fn test_snapshot_read_metadata() {
        let path =
            std::fs::canonicalize(PathBuf::from("./tests/data/table-with-dv-small/")).unwrap();
        let url = url::Url::from_directory_path(path).unwrap();

        let engine = SyncEngine::new();
        let snapshot = Snapshot::try_new(url, &engine, Some(1)).unwrap();

        let expected =
            Protocol::try_new(3, 7, Some(["deletionVectors"]), Some(["deletionVectors"])).unwrap();
        assert_eq!(snapshot.protocol(), &expected);

        let schema_string = r#"{"type":"struct","fields":[{"name":"value","type":"integer","nullable":true,"metadata":{}}]}"#;
        let expected: StructType = serde_json::from_str(schema_string).unwrap();
        assert_eq!(snapshot.schema(), &expected);
    }

    #[test]
    fn test_new_snapshot() {
        let path =
            std::fs::canonicalize(PathBuf::from("./tests/data/table-with-dv-small/")).unwrap();
        let url = url::Url::from_directory_path(path).unwrap();

        let engine = SyncEngine::new();
        let snapshot = Snapshot::try_new(url, &engine, None).unwrap();

        let expected =
            Protocol::try_new(3, 7, Some(["deletionVectors"]), Some(["deletionVectors"])).unwrap();
        assert_eq!(snapshot.protocol(), &expected);

        let schema_string = r#"{"type":"struct","fields":[{"name":"value","type":"integer","nullable":true,"metadata":{}}]}"#;
        let expected: StructType = serde_json::from_str(schema_string).unwrap();
        assert_eq!(snapshot.schema(), &expected);
    }

    #[test]
    fn test_read_table_with_last_checkpoint() {
        let path = std::fs::canonicalize(PathBuf::from(
            "./tests/data/table-with-dv-small/_delta_log/",
        ))
        .unwrap();
        let url = url::Url::from_directory_path(path).unwrap();

        let store = Arc::new(LocalFileSystem::new());
        let prefix = Path::from(url.path());
        let client = ObjectStoreFileSystemClient::new(
            store,
            false, // don't have ordered listing
            prefix,
            Arc::new(TokioBackgroundExecutor::new()),
        );
        let cp = read_last_checkpoint(&client, &url).unwrap();
        assert!(cp.is_none())
    }

    fn valid_last_checkpoint() -> Vec<u8> {
        r#"{"size":8,"size_in_bytes":21857,"version":1}"#.as_bytes().to_vec()
    }

    #[test]
    fn test_read_table_with_invalid_last_checkpoint() {
        // in memory file system
        let store = Arc::new(InMemory::new());

        // put _last_checkpoint file
        let data = valid_last_checkpoint();
        let invalid_data = "invalid".as_bytes().to_vec();
        let path = Path::from("valid/_last_checkpoint");
        let invalid_path = Path::from("invalid/_last_checkpoint");

        tokio::runtime::Runtime::new()
            .expect("create tokio runtime")
            .block_on(async {
                store
                    .put(&path, data.into())
                    .await
                    .expect("put _last_checkpoint");
                store
                    .put(&invalid_path, invalid_data.into())
                    .await
                    .expect("put _last_checkpoint");
            });

        let client = ObjectStoreFileSystemClient::new(
            store,
            false, // don't have ordered listing
            Path::from("/"),
            Arc::new(TokioBackgroundExecutor::new()),
        );
        let url = Url::parse("memory:///valid/").expect("valid url");
        let valid = read_last_checkpoint(&client, &url).expect("read last checkpoint");
        let url = Url::parse("memory:///invalid/").expect("valid url");
        let invalid = read_last_checkpoint(&client, &url).expect("read last checkpoint");
        assert!(valid.is_some());
        assert!(invalid.is_none())
    }

    #[test_log::test]
    fn test_read_table_with_checkpoint() {
        let path = std::fs::canonicalize(PathBuf::from(
            "./tests/data/with_checkpoint_no_last_checkpoint/",
        ))
        .unwrap();
        let location = url::Url::from_directory_path(path).unwrap();
        let engine = SyncEngine::new();
        let snapshot = Snapshot::try_new(location, &engine, None).unwrap();

        assert_eq!(snapshot.log_segment.checkpoint_parts.len(), 1);
        assert_eq!(
            ParsedLogPath::try_from(snapshot.log_segment.checkpoint_parts[0].location.clone())
                .unwrap()
                .unwrap()
                .version,
            2,
        );
        assert_eq!(snapshot.log_segment.ascending_commit_files.len(), 1);
        assert_eq!(
            ParsedLogPath::try_from(
                snapshot.log_segment.ascending_commit_files[0]
                    .location
                    .clone()
            )
            .unwrap()
            .unwrap()
            .version,
            3,
        );
    }
}<|MERGE_RESOLUTION|>--- conflicted
+++ resolved
@@ -10,12 +10,7 @@
 use crate::log_segment::LogSegment;
 use crate::scan::ScanBuilder;
 use crate::schema::Schema;
-<<<<<<< HEAD
 use crate::table_properties::TableProperties;
-use crate::utils::require;
-=======
-use crate::table_features::{ColumnMappingMode, COLUMN_MAPPING_MODE_KEY};
->>>>>>> e63e1ad9
 use crate::{DeltaResult, Engine, Error, FileSystemClient, Version};
 
 const LAST_CHECKPOINT_FILE_NAME: &str = "_last_checkpoint";
@@ -81,14 +76,7 @@
     ) -> DeltaResult<Self> {
         let (metadata, protocol) = log_segment.read_metadata(engine)?;
         let schema = metadata.schema()?;
-<<<<<<< HEAD
         let table_properties = metadata.parse_table_properties()?;
-=======
-        let column_mapping_mode = match metadata.configuration.get(COLUMN_MAPPING_MODE_KEY) {
-            Some(mode) if protocol.min_reader_version() >= 2 => mode.as_str().try_into(),
-            _ => Ok(ColumnMappingMode::None),
-        }?;
->>>>>>> e63e1ad9
         Ok(Self {
             table_root: location,
             log_segment,
