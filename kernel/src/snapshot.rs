--- conflicted
+++ resolved
@@ -109,19 +109,12 @@
         let schema = get_log_schema().project(&[PROTOCOL_NAME, METADATA_NAME])?;
         // filter out log files that do not contain metadata or protocol information
         use Expression as Expr;
-<<<<<<< HEAD
-        let meta_predicate = Expr::or(
-            Expr::split_column("metaData.id").is_not_null(),
-            Expr::split_column("protocol.minReaderVersion").is_not_null(),
-        );
-=======
         static META_PREDICATE: LazyLock<Option<ExpressionRef>> = LazyLock::new(|| {
             Some(Arc::new(Expr::or(
-                Expr::column("metaData.id").is_not_null(),
-                Expr::column("protocol.minReaderVersion").is_not_null(),
+                Expr::split_column("metaData.id").is_not_null(),
+                Expr::split_column("protocol.minReaderVersion").is_not_null(),
             )))
         });
->>>>>>> 284db107
         // read the same protocol and metadata schema for both commits and checkpoints
         self.replay(engine, schema.clone(), schema, META_PREDICATE.clone())
     }
