--- conflicted
+++ resolved
@@ -1,12 +1,8 @@
 //! In-memory representation of a Delta table, which acts as an immutable root entity for reading
 //! the different versions
-<<<<<<< HEAD
-=======
 
 use std::path::PathBuf;
-use std::sync::Arc;
 
->>>>>>> e7bccdc1
 use url::Url;
 
 use crate::snapshot::Snapshot;
