//! Represents a segment of a delta log. [`LogSegment`] wraps a set of  checkpoint and commit
//! files.

use crate::actions::{get_log_schema, Metadata, Protocol, METADATA_NAME, PROTOCOL_NAME};
use crate::path::ParsedLogPath;
use crate::schema::SchemaRef;
use crate::snapshot::CheckpointMetadata;
use crate::utils::require;
use crate::{
    DeltaResult, Engine, EngineData, Error, Expression, ExpressionRef, FileSystemClient, Version,
};
use itertools::Itertools;
use std::cmp::Ordering;
use std::sync::{Arc, LazyLock};
use tracing::warn;
use url::Url;

#[derive(Debug)]
#[cfg_attr(feature = "developer-visibility", visibility::make(pub))]
pub(crate) struct LogSegment {
    pub end_version: Version,
    pub log_root: Url,
    /// Commit files in the log segment
    pub commit_files: Vec<ParsedLogPath>,
    /// Checkpoint files in the log segment.
    pub checkpoint_files: Vec<ParsedLogPath>,
}

impl LogSegment {
    /// Read a stream of log data from this log segment.
    ///
    /// The log files will be read from most recent to oldest.
    /// The boolean flags indicates whether the data was read from
    /// a commit file (true) or a checkpoint file (false).
    ///
    /// `read_schema` is the schema to read the log files with. This can be used
    /// to project the log files to a subset of the columns.
    ///
    /// `meta_predicate` is an optional expression to filter the log files with. It is _NOT_ the
    /// query's predicate, but rather a predicate for filtering log files themselves.
    #[cfg_attr(feature = "developer-visibility", visibility::make(pub))]
    pub(crate) fn replay(
        &self,
        engine: &dyn Engine,
        commit_read_schema: SchemaRef,
        checkpoint_read_schema: SchemaRef,
        meta_predicate: Option<ExpressionRef>,
    ) -> DeltaResult<impl Iterator<Item = DeltaResult<(Box<dyn EngineData>, bool)>> + Send> {
        let commit_files: Vec<_> = self
            .commit_files
            .iter()
            .map(|f| f.location.clone())
            .collect();
        let commit_stream = engine
            .get_json_handler()
            .read_json_files(&commit_files, commit_read_schema, meta_predicate.clone())?
            .map_ok(|batch| (batch, true));

        let checkpoint_files: Vec<_> = self
            .checkpoint_files
            .iter()
            .map(|f| f.location.clone())
            .collect();
        let checkpoint_stream = engine
            .get_parquet_handler()
            .read_parquet_files(&checkpoint_files, checkpoint_read_schema, meta_predicate)?
            .map_ok(|batch| (batch, false));

        Ok(commit_stream.chain(checkpoint_stream))
    }

    // Get the most up-to-date Protocol and Metadata actions
    pub(crate) fn read_metadata(&self, engine: &dyn Engine) -> DeltaResult<(Metadata, Protocol)> {
        let data_batches = self.replay_for_metadata(engine)?;
        let (mut metadata_opt, mut protocol_opt) = (None, None);
        for batch in data_batches {
            let (batch, _) = batch?;
            if metadata_opt.is_none() {
                metadata_opt = Metadata::try_new_from_data(batch.as_ref())?;
            }
            if protocol_opt.is_none() {
                protocol_opt = Protocol::try_new_from_data(batch.as_ref())?;
            }
            if metadata_opt.is_some() && protocol_opt.is_some() {
                // we've found both, we can stop
                break;
            }
        }
        match (metadata_opt, protocol_opt) {
            (Some(m), Some(p)) => Ok((m, p)),
            (None, Some(_)) => Err(Error::MissingMetadata),
            (Some(_), None) => Err(Error::MissingProtocol),
            (None, None) => Err(Error::MissingMetadataAndProtocol),
        }
    }

    // Replay the commit log, projecting rows to only contain Protocol and Metadata action columns.
    fn replay_for_metadata(
        &self,
        engine: &dyn Engine,
    ) -> DeltaResult<impl Iterator<Item = DeltaResult<(Box<dyn EngineData>, bool)>> + Send> {
        let schema = get_log_schema().project(&[PROTOCOL_NAME, METADATA_NAME])?;
        // filter out log files that do not contain metadata or protocol information
        static META_PREDICATE: LazyLock<Option<ExpressionRef>> = LazyLock::new(|| {
            Some(Arc::new(Expression::or(
                Expression::column([METADATA_NAME, "id"]).is_not_null(),
                Expression::column([PROTOCOL_NAME, "minReaderVersion"]).is_not_null(),
            )))
        });
        // read the same protocol and metadata schema for both commits and checkpoints
        self.replay(engine, schema.clone(), schema, META_PREDICATE.clone())
    }
}

/// Builder for [`LogSegment`] from from `start_version` to `end_version` inclusive
pub(crate) struct LogSegmentBuilder<'a> {
    fs_client: &'a dyn FileSystemClient,
    table_root: &'a Url,
    checkpoint: Option<CheckpointMetadata>,
    start_version: Option<Version>,
    end_version: Option<Version>,
    reversed_commit_files: bool,
}
impl<'a> LogSegmentBuilder<'a> {
    pub(crate) fn new(fs_client: &'a dyn FileSystemClient, table_root: &'a Url) -> Self {
        LogSegmentBuilder {
            fs_client,
            table_root,
            checkpoint: None,
            start_version: None,
            end_version: None,
            reversed_commit_files: false,
        }
    }
    /// Optionally provide a checkpoint hint that results from reading the `last_checkpoint` file.
    pub(crate) fn with_checkpoint(mut self, checkpoint: CheckpointMetadata) -> Self {
        self.checkpoint = Some(checkpoint);
        self
    }

<<<<<<< HEAD
    /// Optionally set the start version of the [`LogSegment`]. This ensures that all commit files
    /// are at or above this version. Checkpoint files will be omitted if `start_version` is specified.
=======
    /// Optionally set the start version (inclusive) of the [`LogSegment`]. This ensures that all commit files
    /// are above this version. Checkpoint files will be omitted if this is specified.
>>>>>>> 62be3d78
    #[allow(unused)]
    pub(crate) fn with_start_version(mut self, version: Version) -> Self {
        self.start_version = Some(version);
        self
    }
    /// Optionally set the end version (inclusive) of the [`LogSegment`]. This ensures that all commit files
    /// and checkpoints are at or below the end version.
    pub(crate) fn with_end_version(mut self, version: Version) -> Self {
        self.end_version = Some(version);
        self
    }
    /// Optionally specify that the commits in the [`LogSegment`] will be in order. By default, the
    /// [`LogSegment`] will reverse the order of commit files, with the latest commit coming first.
    #[allow(unused)]
    pub(crate) fn with_reversed_commit_files(mut self) -> Self {
        self.reversed_commit_files = true;
        self
    }
    /// Build the [`LogSegment`]
    ///
    /// This fetches checkpoint and commit files using the `fs_client`.
    pub(crate) fn build(self) -> DeltaResult<LogSegment> {
        let Self {
            fs_client,
            table_root,
            checkpoint,
            start_version,
            end_version,
            reversed_commit_files,
        } = self;
        let log_root = table_root.join("_delta_log/").unwrap();
        let (mut commit_files, mut checkpoint_files) = match (checkpoint, end_version) {
            (Some(cp), None) => Self::list_log_files_with_checkpoint(&cp, fs_client, &log_root)?,
            (Some(cp), Some(version)) if cp.version >= version => {
                Self::list_log_files_with_checkpoint(&cp, fs_client, &log_root)?
            }
            _ => {
                let (commit_files, checkpoint_files, _) =
                    Self::list_log_files_from_version(fs_client, &log_root, None)?;

                (commit_files, checkpoint_files)
            }
        };

        // Commit file versions must satisfy the following:
        // - Be greater than the start version
        // - Be greater than the most recent checkpoint version if it exists
        // - Be less than or equal to the end version.
        if let Some(start_version) = start_version {
            checkpoint_files.clear();
            commit_files.retain(|log_path| log_path.version >= start_version);
        }
        if let Some(checkpoint_file) = checkpoint_files.first() {
            commit_files.retain(|log_path| checkpoint_file.version < log_path.version);
        }
        if let Some(end_version) = end_version {
            commit_files.retain(|log_path| log_path.version <= end_version);
        }

        // get the effective version from chosen files
        let version_eff = commit_files
            .last()
            .or(checkpoint_files.first())
            .ok_or(Error::MissingVersion)? // TODO: A more descriptive error
            .version;
        if let Some(end_version) = end_version {
            require!(
                version_eff == end_version,
                Error::MissingVersion // TODO more descriptive error
            );
        }

        // We assume listing returned ordered. If `in_order_commit_files` is false, we want reverse order.
        if reversed_commit_files {
            commit_files.reverse();
        }

        Ok(LogSegment {
            end_version: version_eff,
            log_root,
            commit_files,
            checkpoint_files,
        })
    }
    pub(crate) fn list_log_files_from_version(
        fs_client: &dyn FileSystemClient,
        log_root: &Url,
        version: Option<Version>,
    ) -> DeltaResult<(Vec<ParsedLogPath>, Vec<ParsedLogPath>, i64)> {
        let begin_version = version.unwrap_or(0);
        let version_prefix = format!("{:020}", begin_version);
        let start_from = log_root.join(&version_prefix)?;

        let mut max_checkpoint_version = version.map_or(-1, |x| x as i64);
        let mut checkpoint_files = vec![];
        // We expect 10 commit files per checkpoint, so start with that size. We could adjust this based
        // on config at some point
        let mut commit_files = Vec::with_capacity(10);

        for meta_res in fs_client.list_from(&start_from)? {
            let meta = meta_res?;
            let parsed_path = ParsedLogPath::try_from(meta)?;
            // TODO this filters out .crc files etc which start with "." - how do we want to use these kind of files?
            if let Some(parsed_path) = parsed_path {
                if parsed_path.is_commit() {
                    commit_files.push(parsed_path);
                } else if parsed_path.is_checkpoint() {
                    let path_version = parsed_path.version as i64;
                    match path_version.cmp(&max_checkpoint_version) {
                        Ordering::Greater => {
                            max_checkpoint_version = path_version;
                            checkpoint_files.clear();
                            checkpoint_files.push(parsed_path);
                        }
                        Ordering::Equal => checkpoint_files.push(parsed_path),
                        Ordering::Less => {}
                    }
                }
            }
        }

        debug_assert!(
            commit_files
                .windows(2)
                .all(|cfs| cfs[0].version <= cfs[1].version),
            "fs_client.list_from() didn't return a sorted listing! {:?}",
            commit_files
        );

        Ok((commit_files, checkpoint_files, max_checkpoint_version))
    }

    /// List all log files after a given checkpoint.
    pub(crate) fn list_log_files_with_checkpoint(
        checkpoint_metadata: &CheckpointMetadata,
        fs_client: &dyn FileSystemClient,
        log_root: &Url,
    ) -> DeltaResult<(Vec<ParsedLogPath>, Vec<ParsedLogPath>)> {
        let (commit_files, checkpoint_files, max_checkpoint_version) =
            Self::list_log_files_from_version(
                fs_client,
                log_root,
                Some(checkpoint_metadata.version),
            )?;

        if checkpoint_files.is_empty() {
            // TODO: We could potentially recover here
            return Err(Error::generic(
                "Had a _last_checkpoint hint but didn't find any checkpoints",
            ));
        }

        if max_checkpoint_version != checkpoint_metadata.version as i64 {
            warn!(
                "_last_checkpoint hint is out of date. _last_checkpoint version: {}. Using actual most recent: {}",
                checkpoint_metadata.version,
                max_checkpoint_version
            );
        } else if checkpoint_files.len() != checkpoint_metadata.parts.unwrap_or(1) {
            return Err(Error::Generic(format!(
                "_last_checkpoint indicated that checkpoint should have {} parts, but it has {}",
                checkpoint_metadata.parts.unwrap_or(1),
                checkpoint_files.len()
            )));
        }
        Ok((commit_files, checkpoint_files))
    }
}
#[cfg(test)]
mod tests {
    use std::{path::PathBuf, sync::Arc};

    use itertools::Itertools;
    use object_store::{memory::InMemory, path::Path, ObjectStore};
    use url::Url;

    use crate::{
        engine::{
            default::{
                executor::tokio::TokioBackgroundExecutor, filesystem::ObjectStoreFileSystemClient,
            },
            sync::SyncEngine,
        },
        log_segment::LogSegmentBuilder,
        snapshot::CheckpointMetadata,
        Table,
    };

    // NOTE: In addition to testing the meta-predicate for metadata replay, this test also verifies
    // that the parquet reader properly infers nullcount = rowcount for missing columns. The two
    // checkpoint part files that contain transaction app ids have truncated schemas that would
    // otherwise fail skipping due to their missing nullcount stat:
    //
    // Row group 0:  count: 1  total(compressed): 111 B total(uncompressed):107 B
    // --------------------------------------------------------------------------------
    //              type    nulls  min / max
    // txn.appId    BINARY  0      "3ae45b72-24e1-865a-a211-3..." / "3ae45b72-24e1-865a-a211-3..."
    // txn.version  INT64   0      "4390" / "4390"
    #[test]
    fn test_replay_for_metadata() {
        let path = std::fs::canonicalize(PathBuf::from("./tests/data/parquet_row_group_skipping/"));
        let url = url::Url::from_directory_path(path.unwrap()).unwrap();
        let engine = SyncEngine::new();

        let table = Table::new(url);
        let snapshot = table.snapshot(&engine, None).unwrap();
        let data: Vec<_> = snapshot
            .log_segment
            .replay_for_metadata(&engine)
            .unwrap()
            .try_collect()
            .unwrap();

        // The checkpoint has five parts, each containing one action:
        // 1. txn (physically missing P&M columns)
        // 2. metaData
        // 3. protocol
        // 4. add
        // 5. txn (physically missing P&M columns)
        //
        // The parquet reader should skip parts 1, 3, and 5. Note that the actual `read_metadata`
        // always skips parts 4 and 5 because it terminates the iteration after finding both P&M.
        //
        // NOTE: Each checkpoint part is a single-row file -- guaranteed to produce one row group.
        //
        // WARNING: https://github.com/delta-incubator/delta-kernel-rs/issues/434 -- We currently
        // read parts 1 and 5 (4 in all instead of 2) because row group skipping is disabled for
        // missing columns, but can still skip part 3 because has valid nullcount stats for P&M.
        assert_eq!(data.len(), 4);
    }

    #[test]
    fn test_read_log_with_out_of_date_last_checkpoint() {
        let store = Arc::new(InMemory::new());

        fn get_path(index: usize, suffix: &str) -> Path {
            let path = format!("_delta_log/{index:020}.{suffix}");
            Path::from(path.as_str())
        }
        let data = bytes::Bytes::from("kernel-data");

        let checkpoint_metadata = CheckpointMetadata {
            version: 3,
            size: 10,
            parts: None,
            size_in_bytes: None,
            num_of_add_files: None,
            checkpoint_schema: None,
            checksum: None,
        };

        // add log files to store
        tokio::runtime::Runtime::new()
            .expect("create tokio runtime")
            .block_on(async {
                for path in [
                    get_path(0, "json"),
                    get_path(1, "checkpoint.parquet"),
                    get_path(2, "json"),
                    get_path(3, "checkpoint.parquet"),
                    get_path(4, "json"),
                    get_path(5, "checkpoint.parquet"),
                    get_path(6, "json"),
                    get_path(7, "json"),
                ] {
                    store
                        .put(&path, data.clone().into())
                        .await
                        .expect("put log file in store");
                }
                let checkpoint_str =
                    serde_json::to_string(&checkpoint_metadata).expect("Serialize checkpoint");
                store
                    .put(
                        &Path::from("_delta_log/_last_checkpoint"),
                        checkpoint_str.into(),
                    )
                    .await
                    .expect("Write _last_checkpoint");
            });

        let client = ObjectStoreFileSystemClient::new(
            store,
            false, // don't have ordered listing
            Path::from("/"),
            Arc::new(TokioBackgroundExecutor::new()),
        );

        let table_root = Url::parse("memory:///").expect("valid url");

        let log_segment = LogSegmentBuilder::new(&client, &table_root)
            .with_reversed_commit_files()
            .with_checkpoint(checkpoint_metadata)
            .build()
            .unwrap();
        let (commit_files, checkpoint_files) =
            (log_segment.commit_files, log_segment.checkpoint_files);

        assert_eq!(checkpoint_files.len(), 1);
        println!("checkpoint: {:?}", checkpoint_files);
        println!("commits: {:?}", commit_files);
        assert_eq!(commit_files.len(), 2);
        assert_eq!(checkpoint_files[0].version, 5);
        println!("commitfiles: {:?}", commit_files);
        assert_eq!(commit_files[0].version, 7);
        assert_eq!(commit_files[1].version, 6);
    }
}<|MERGE_RESOLUTION|>--- conflicted
+++ resolved
@@ -138,13 +138,8 @@
         self
     }
 
-<<<<<<< HEAD
     /// Optionally set the start version of the [`LogSegment`]. This ensures that all commit files
     /// are at or above this version. Checkpoint files will be omitted if `start_version` is specified.
-=======
-    /// Optionally set the start version (inclusive) of the [`LogSegment`]. This ensures that all commit files
-    /// are above this version. Checkpoint files will be omitted if this is specified.
->>>>>>> 62be3d78
     #[allow(unused)]
     pub(crate) fn with_start_version(mut self, version: Version) -> Self {
         self.start_version = Some(version);
