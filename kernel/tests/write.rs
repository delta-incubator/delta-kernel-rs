use std::collections::HashMap;
use std::sync::Arc;

use arrow::array::{Int32Array, StringArray};
use arrow::record_batch::RecordBatch;
use arrow_schema::Schema as ArrowSchema;
use arrow_schema::{DataType as ArrowDataType, Field};
use itertools::Itertools;
use object_store::local::LocalFileSystem;
use object_store::memory::InMemory;
use object_store::path::Path;
use object_store::ObjectStore;
use serde_json::Deserializer;
use serde_json::{json, to_vec};
use url::Url;

use delta_kernel::engine::arrow_data::ArrowEngineData;
use delta_kernel::engine::default::executor::tokio::TokioBackgroundExecutor;
use delta_kernel::engine::default::DefaultEngine;
use delta_kernel::schema::{DataType, SchemaRef, StructField, StructType};
use delta_kernel::Error as KernelError;
use delta_kernel::{DeltaResult, Table};

mod common;
use common::test_read;

// setup default engine with in-memory (=true) or local fs (=false) object store.
fn setup(
    table_name: &str,
    in_memory: bool,
) -> (
    Arc<dyn ObjectStore>,
    DefaultEngine<TokioBackgroundExecutor>,
    Url,
) {
    let (storage, base_path, base_url): (Arc<dyn ObjectStore>, &str, &str) = if in_memory {
        (Arc::new(InMemory::new()), "/", "memory:///")
    } else {
        (
            Arc::new(LocalFileSystem::new()),
            "./kernel_write_tests/",
            "file://",
        )
    };

    let table_root_path = Path::from(format!("{base_path}{table_name}"));
    let url = Url::parse(&format!("{base_url}{table_root_path}/")).unwrap();
    let executor = Arc::new(TokioBackgroundExecutor::new());
    let engine = DefaultEngine::new(Arc::clone(&storage), table_root_path, executor);

    (storage, engine, url)
}

// we provide this table creation function since we only do appends to existing tables for now.
// this will just create an empty table with the given schema. (just protocol + metadata actions)
async fn create_table(
    store: Arc<dyn ObjectStore>,
    table_path: Url,
    schema: SchemaRef,
    partition_columns: &[&str],
) -> Result<Table, Box<dyn std::error::Error>> {
    let table_id = "test_id";
    let schema = serde_json::to_string(&schema)?;

    let protocol = json!({
        "protocol": {
            "minReaderVersion": 3,
            "minWriterVersion": 7,
            "readerFeatures": [],
            "writerFeatures": []
        }
    });
    let metadata = json!({
        "metaData": {
            "id": table_id,
            "format": {
                "provider": "parquet",
                "options": {}
            },
            "schemaString": schema,
            "partitionColumns": partition_columns,
            "configuration": {},
            "createdTime": 1677811175819u64
        }
    });

    let data = [
        to_vec(&protocol).unwrap(),
        b"\n".to_vec(),
        to_vec(&metadata).unwrap(),
    ]
    .concat();

    // put 0.json with protocol + metadata
    let path = table_path.path();
    let path = format!("{path}_delta_log/00000000000000000000.json");
    store.put(&Path::from(path), data.into()).await?;
    Ok(Table::new(table_path))
}

// create commit info in arrow of the form {engineInfo: "default engine"}
fn new_commit_info() -> DeltaResult<Box<ArrowEngineData>> {
    // create commit info of the form {engineCommitInfo: Map { "engineInfo": "default engine" } }
    let commit_info_schema = Arc::new(ArrowSchema::new(vec![Field::new(
        "engineCommitInfo",
        ArrowDataType::Map(
            Arc::new(Field::new(
                "entries",
                ArrowDataType::Struct(
                    vec![
                        Field::new("key", ArrowDataType::Utf8, false),
                        Field::new("value", ArrowDataType::Utf8, true),
                    ]
                    .into(),
                ),
                false,
            )),
            false,
        ),
        false,
    )]));

    use arrow_array::builder::StringBuilder;
    let key_builder = StringBuilder::new();
    let val_builder = StringBuilder::new();
    let names = arrow_array::builder::MapFieldNames {
        entry: "entries".to_string(),
        key: "key".to_string(),
        value: "value".to_string(),
    };
    let mut builder = arrow_array::builder::MapBuilder::new(Some(names), key_builder, val_builder);
    builder.keys().append_value("engineInfo");
    builder.values().append_value("default engine");
    builder.append(true).unwrap();
    let array = builder.finish();

    let commit_info_batch =
        RecordBatch::try_new(commit_info_schema.clone(), vec![Arc::new(array)])?;
    Ok(Box::new(ArrowEngineData::new(commit_info_batch)))
}

#[tokio::test]
async fn test_commit_info() -> Result<(), Box<dyn std::error::Error>> {
    // setup tracing
    let _ = tracing_subscriber::fmt::try_init();
    // setup in-memory object store and default engine
    let (store, engine, table_location) = setup("test_table", true);

    // create a simple table: one int column named 'number'
    let schema = Arc::new(StructType::new(vec![StructField::new(
        "number",
        DataType::INTEGER,
        true,
    )]));
    let table = create_table(store.clone(), table_location, schema, &[]).await?;

    let commit_info = new_commit_info()?;

    // create a transaction
    let txn = table
        .new_transaction(&engine)?
        .with_commit_info(commit_info);

    // commit!
    txn.commit(&engine)?;

    let commit1 = store
        .get(&Path::from(
            "/test_table/_delta_log/00000000000000000001.json",
        ))
        .await?;

    let mut parsed_commit: serde_json::Value = serde_json::from_slice(&commit1.bytes().await?)?;
    *parsed_commit
        .get_mut("commitInfo")
        .unwrap()
        .get_mut("timestamp")
        .unwrap() = serde_json::Value::Number(0.into());

    let expected_commit = json!({
        "commitInfo": {
            "timestamp": 0,
            "operation": "UNKNOWN",
            "kernelVersion": format!("v{}", env!("CARGO_PKG_VERSION")),
            "operationParameters": {},
            "engineCommitInfo": {
                "engineInfo": "default engine"
            }
        }
    });

    assert_eq!(parsed_commit, expected_commit);
    Ok(())
}

#[tokio::test]
async fn test_empty_commit() -> Result<(), Box<dyn std::error::Error>> {
    // setup tracing
    let _ = tracing_subscriber::fmt::try_init();
    // setup in-memory object store and default engine
    let (store, engine, table_location) = setup("test_table", true);

    // create a simple table: one int column named 'number'
    let schema = Arc::new(StructType::new(vec![StructField::new(
        "number",
        DataType::INTEGER,
        true,
    )]));
    let table = create_table(store.clone(), table_location, schema, &[]).await?;

    assert!(matches!(
        table.new_transaction(&engine)?.commit(&engine).unwrap_err(),
        KernelError::MissingCommitInfo
    ));

    Ok(())
}

#[tokio::test]
async fn test_invalid_commit_info() -> Result<(), Box<dyn std::error::Error>> {
    // setup tracing
    let _ = tracing_subscriber::fmt::try_init();
    // setup in-memory object store and default engine
    let (store, engine, table_location) = setup("test_table", true);

    // create a simple table: one int column named 'number'
    let schema = Arc::new(StructType::new(vec![StructField::new(
        "number",
        DataType::INTEGER,
        true,
    )]));
    let table = create_table(store.clone(), table_location, schema, &[]).await?;

    // empty commit info test
    let commit_info_schema = Arc::new(ArrowSchema::empty());
    let commit_info_batch = RecordBatch::new_empty(commit_info_schema.clone());
    assert!(commit_info_batch.num_rows() == 0);
    let txn = table
        .new_transaction(&engine)?
        .with_commit_info(Box::new(ArrowEngineData::new(commit_info_batch)));

    // commit!
    assert!(matches!(
        txn.commit(&engine),
        Err(KernelError::InvalidCommitInfo(_))
    ));

    // two-row commit info test
    let commit_info_schema = Arc::new(ArrowSchema::new(vec![Field::new(
        "engineInfo",
        ArrowDataType::Utf8,
        true,
    )]));
    let commit_info_batch = RecordBatch::try_new(
        commit_info_schema.clone(),
        vec![Arc::new(StringArray::from(vec![
            "row1: default engine",
            "row2: default engine",
        ]))],
    )?;

    let txn = table
        .new_transaction(&engine)?
        .with_commit_info(Box::new(ArrowEngineData::new(commit_info_batch)));

    // commit!
    assert!(matches!(
        txn.commit(&engine),
        Err(KernelError::InvalidCommitInfo(_))
    ));
    Ok(())
}

// check that the timestamps in commit_info and add actions are within 10s of SystemTime::now()
fn check_action_timestamps<'a>(
    parsed_commits: impl Iterator<Item = &'a serde_json::Value>,
) -> Result<(), Box<dyn std::error::Error>> {
    let now: i64 = std::time::SystemTime::now()
        .duration_since(std::time::UNIX_EPOCH)?
        .as_millis()
        .try_into()
        .unwrap();

    parsed_commits.for_each(|commit| {
        if let Some(commit_info_ts) = &commit.pointer("/commitInfo/timestamp") {
            assert!((now - commit_info_ts.as_i64().unwrap()).abs() < 10_000);
        }
        if let Some(add_ts) = &commit.pointer("/add/modificationTime") {
            assert!((now - add_ts.as_i64().unwrap()).abs() < 10_000);
        }
    });

    Ok(())
}

// update `value` at (.-separated) `path` to `new_value`
fn set_value(
    value: &mut serde_json::Value,
    path: &str,
    new_value: serde_json::Value,
) -> Result<(), Box<dyn std::error::Error>> {
    let mut path_string = path.replace(".", "/");
    path_string.insert(0, '/');
    let v = value
        .pointer_mut(&path_string)
        .ok_or_else(|| format!("key '{path}' not found"))?;
    *v = new_value;
    Ok(())
}

// list all the files at `path` and check that all parquet files have the same size, and return
// that size
async fn get_and_check_all_parquet_sizes(store: Arc<dyn ObjectStore>, path: &str) -> u64 {
    use futures::stream::StreamExt;
    let files: Vec<_> = store.list(Some(&Path::from(path))).collect().await;
    let parquet_files = files
        .into_iter()
        .filter(|f| match f {
            Ok(f) => f.location.extension() == Some("parquet"),
            Err(_) => false,
        })
        .collect::<Vec<_>>();
    assert_eq!(parquet_files.len(), 2);
    let size = parquet_files.first().unwrap().as_ref().unwrap().size;
    assert!(parquet_files
        .iter()
        .all(|f| f.as_ref().unwrap().size == size));
    size.try_into().unwrap()
}

#[tokio::test]
async fn test_append() -> Result<(), Box<dyn std::error::Error>> {
    // setup tracing
    let _ = tracing_subscriber::fmt::try_init();
    // setup in-memory object store and default engine
    let (store, engine, table_location) = setup("test_table", true);

    // create a simple table: one int column named 'number'
    let schema = Arc::new(StructType::new(vec![StructField::new(
        "number",
        DataType::INTEGER,
        true,
    )]));
    let table = create_table(store.clone(), table_location, schema.clone(), &[]).await?;

    let commit_info = new_commit_info()?;

    let mut txn = table
        .new_transaction(&engine)?
        .with_commit_info(commit_info);

    // create two new arrow record batches to append
    let append_data = [[1, 2, 3], [4, 5, 6]].map(|data| -> DeltaResult<_> {
        let data = RecordBatch::try_new(
            Arc::new(schema.as_ref().try_into()?),
            vec![Arc::new(arrow::array::Int32Array::from(data.to_vec()))],
        )?;
        Ok(Box::new(ArrowEngineData::new(data)))
    });

    // write data out by spawning async tasks to simulate executors
    let engine = Arc::new(engine);
    let write_context = Arc::new(txn.get_write_context());
    let tasks = append_data.into_iter().map(|data| {
        // arc clones
        let engine = engine.clone();
        let write_context = write_context.clone();
        tokio::task::spawn(async move {
            engine
                .write_parquet(
                    data.as_ref().unwrap(),
                    write_context.as_ref(),
                    HashMap::new(),
                    true,
                )
                .await
        })
    });

    let write_metadata = futures::future::join_all(tasks).await.into_iter().flatten();
    for meta in write_metadata {
        txn.add_write_metadata(meta?);
    }

    // commit!
    txn.commit(engine.as_ref())?;

    let commit1 = store
        .get(&Path::from(
            "/test_table/_delta_log/00000000000000000001.json",
        ))
        .await?;

    let mut parsed_commits: Vec<_> = Deserializer::from_slice(&commit1.bytes().await?)
        .into_iter::<serde_json::Value>()
        .try_collect()?;

    let size = get_and_check_all_parquet_sizes(store.clone(), "/test_table/").await;
    // check that the timestamps in commit_info and add actions are within 10s of SystemTime::now()
    // before we clear them for comparison
    check_action_timestamps(parsed_commits.iter())?;

    // set timestamps to 0 and paths to known string values for comparison
    // (otherwise timestamps are non-deterministic and paths are random UUIDs)
    set_value(&mut parsed_commits[0], "commitInfo.timestamp", json!(0))?;
    set_value(&mut parsed_commits[1], "add.modificationTime", json!(0))?;
    set_value(&mut parsed_commits[1], "add.path", json!("first.parquet"))?;
    set_value(&mut parsed_commits[2], "add.modificationTime", json!(0))?;
    set_value(&mut parsed_commits[2], "add.path", json!("second.parquet"))?;

    let expected_commit = vec![
        json!({
            "commitInfo": {
                "timestamp": 0,
                "operation": "UNKNOWN",
                "kernelVersion": format!("v{}", env!("CARGO_PKG_VERSION")),
                "operationParameters": {},
                "engineCommitInfo": {
                    "engineInfo": "default engine"
                }
            }
        }),
        json!({
            "add": {
                "path": "first.parquet",
                "partitionValues": {},
<<<<<<< HEAD
                "size": 479,
=======
                "size": size,
>>>>>>> 9861282e
                "modificationTime": 0,
                "dataChange": true
            }
        }),
        json!({
            "add": {
                "path": "second.parquet",
                "partitionValues": {},
<<<<<<< HEAD
                "size": 479,
=======
                "size": size,
>>>>>>> 9861282e
                "modificationTime": 0,
                "dataChange": true
            }
        }),
    ];

    assert_eq!(parsed_commits, expected_commit);

    test_read(
        &ArrowEngineData::new(RecordBatch::try_new(
            Arc::new(schema.as_ref().try_into()?),
            vec![Arc::new(arrow::array::Int32Array::from(vec![
                1, 2, 3, 4, 5, 6,
            ]))],
        )?),
        &table,
        engine.as_ref(),
    )?;
    Ok(())
}

#[tokio::test]
async fn test_append_partitioned() -> Result<(), Box<dyn std::error::Error>> {
    // setup tracing
    let _ = tracing_subscriber::fmt::try_init();
    // setup in-memory object store and default engine
    let (store, engine, table_location) = setup("test_table", true);
    let partition_col = "partition";

    // create a simple partitioned table: one int column named 'number', partitioned by string
    // column named 'partition'
    let table_schema = Arc::new(StructType::new(vec![
        StructField::new("number", DataType::INTEGER, true),
        StructField::new("partition", DataType::STRING, true),
    ]));
    let data_schema = Arc::new(StructType::new(vec![StructField::new(
        "number",
        DataType::INTEGER,
        true,
    )]));
    let table = create_table(
        store.clone(),
        table_location,
        table_schema.clone(),
        &[partition_col],
    )
    .await?;

    let commit_info = new_commit_info()?;

    let mut txn = table
        .new_transaction(&engine)?
        .with_commit_info(commit_info);

    // create two new arrow record batches to append
    let append_data = [[1, 2, 3], [4, 5, 6]].map(|data| -> DeltaResult<_> {
        let data = RecordBatch::try_new(
            Arc::new(data_schema.as_ref().try_into()?),
            vec![Arc::new(arrow::array::Int32Array::from(data.to_vec()))],
        )?;
        Ok(Box::new(ArrowEngineData::new(data)))
    });
    let partition_vals = vec!["a", "b"];

    // write data out by spawning async tasks to simulate executors
    let engine = Arc::new(engine);
    let write_context = Arc::new(txn.get_write_context());
    let tasks = append_data
        .into_iter()
        .zip(partition_vals)
        .map(|(data, partition_val)| {
            // arc clones
            let engine = engine.clone();
            let write_context = write_context.clone();
            tokio::task::spawn(async move {
                engine
                    .write_parquet(
                        data.as_ref().unwrap(),
                        write_context.as_ref(),
                        HashMap::from([(partition_col.to_string(), partition_val.to_string())]),
                        true,
                    )
                    .await
            })
        });

    let write_metadata = futures::future::join_all(tasks).await.into_iter().flatten();
    for meta in write_metadata {
        txn.add_write_metadata(meta?);
    }

    // commit!
    txn.commit(engine.as_ref())?;

    let commit1 = store
        .get(&Path::from(
            "/test_table/_delta_log/00000000000000000001.json",
        ))
        .await?;

    let mut parsed_commits: Vec<_> = Deserializer::from_slice(&commit1.bytes().await?)
        .into_iter::<serde_json::Value>()
        .try_collect()?;

    let size = get_and_check_all_parquet_sizes(store.clone(), "/test_table/").await;
    // check that the timestamps in commit_info and add actions are within 10s of SystemTime::now()
    // before we clear them for comparison
    check_action_timestamps(parsed_commits.iter())?;

    // set timestamps to 0 and paths to known string values for comparison
    // (otherwise timestamps are non-deterministic and paths are random UUIDs)
    set_value(&mut parsed_commits[0], "commitInfo.timestamp", json!(0))?;
    set_value(&mut parsed_commits[1], "add.modificationTime", json!(0))?;
    set_value(&mut parsed_commits[1], "add.path", json!("first.parquet"))?;
    set_value(&mut parsed_commits[2], "add.modificationTime", json!(0))?;
    set_value(&mut parsed_commits[2], "add.path", json!("second.parquet"))?;

    let expected_commit = vec![
        json!({
            "commitInfo": {
                "timestamp": 0,
                "operation": "UNKNOWN",
                "kernelVersion": format!("v{}", env!("CARGO_PKG_VERSION")),
                "operationParameters": {},
                "engineCommitInfo": {
                    "engineInfo": "default engine"
                }
            }
        }),
        json!({
            "add": {
                "path": "first.parquet",
                "partitionValues": {
                    "partition": "a"
                },
<<<<<<< HEAD
                "size": 479,
=======
                "size": size,
>>>>>>> 9861282e
                "modificationTime": 0,
                "dataChange": true
            }
        }),
        json!({
            "add": {
                "path": "second.parquet",
                "partitionValues": {
                    "partition": "b"
                },
<<<<<<< HEAD
                "size": 479,
=======
                "size": size,
>>>>>>> 9861282e
                "modificationTime": 0,
                "dataChange": true
            }
        }),
    ];

    assert_eq!(parsed_commits, expected_commit);

    test_read(
        &ArrowEngineData::new(RecordBatch::try_new(
            Arc::new(table_schema.as_ref().try_into()?),
            vec![
                Arc::new(Int32Array::from(vec![1, 2, 3, 4, 5, 6])),
                Arc::new(StringArray::from(vec!["a", "a", "a", "b", "b", "b"])),
            ],
        )?),
        &table,
        engine.as_ref(),
    )?;
    Ok(())
}

#[tokio::test]
async fn test_append_invalid_schema() -> Result<(), Box<dyn std::error::Error>> {
    // setup tracing
    let _ = tracing_subscriber::fmt::try_init();
    // setup in-memory object store and default engine
    let (store, engine, table_location) = setup("test_table", true);

    // create a simple table: one int column named 'number'
    let table_schema = Arc::new(StructType::new(vec![StructField::new(
        "number",
        DataType::INTEGER,
        true,
    )]));
    // incompatible data schema: one string column named 'string'
    let data_schema = Arc::new(StructType::new(vec![StructField::new(
        "string",
        DataType::STRING,
        true,
    )]));
    let table = create_table(store.clone(), table_location, table_schema.clone(), &[]).await?;

    let commit_info = new_commit_info()?;

    let txn = table
        .new_transaction(&engine)?
        .with_commit_info(commit_info);

    // create two new arrow record batches to append
    let append_data = [["a", "b"], ["c", "d"]].map(|data| -> DeltaResult<_> {
        let data = RecordBatch::try_new(
            Arc::new(data_schema.as_ref().try_into()?),
            vec![Arc::new(arrow::array::StringArray::from(data.to_vec()))],
        )?;
        Ok(Box::new(ArrowEngineData::new(data)))
    });

    // write data out by spawning async tasks to simulate executors
    let engine = Arc::new(engine);
    let write_context = Arc::new(txn.get_write_context());
    let tasks = append_data.into_iter().map(|data| {
        // arc clones
        let engine = engine.clone();
        let write_context = write_context.clone();
        tokio::task::spawn(async move {
            engine
                .write_parquet(
                    data.as_ref().unwrap(),
                    write_context.as_ref(),
                    HashMap::new(),
                    true,
                )
                .await
        })
    });

    let mut write_metadata = futures::future::join_all(tasks).await.into_iter().flatten();
    assert!(write_metadata.all(|res| match res {
        Err(KernelError::Arrow(arrow_schema::ArrowError::SchemaError(_))) => true,
        Err(KernelError::Backtraced { source, .. })
            if matches!(
                &*source,
                KernelError::Arrow(arrow_schema::ArrowError::SchemaError(_))
            ) =>
            true,
        _ => false,
    }));
    Ok(())
}<|MERGE_RESOLUTION|>--- conflicted
+++ resolved
@@ -424,11 +424,7 @@
             "add": {
                 "path": "first.parquet",
                 "partitionValues": {},
-<<<<<<< HEAD
-                "size": 479,
-=======
                 "size": size,
->>>>>>> 9861282e
                 "modificationTime": 0,
                 "dataChange": true
             }
@@ -437,11 +433,7 @@
             "add": {
                 "path": "second.parquet",
                 "partitionValues": {},
-<<<<<<< HEAD
-                "size": 479,
-=======
                 "size": size,
->>>>>>> 9861282e
                 "modificationTime": 0,
                 "dataChange": true
             }
@@ -577,11 +569,7 @@
                 "partitionValues": {
                     "partition": "a"
                 },
-<<<<<<< HEAD
-                "size": 479,
-=======
                 "size": size,
->>>>>>> 9861282e
                 "modificationTime": 0,
                 "dataChange": true
             }
@@ -592,11 +580,7 @@
                 "partitionValues": {
                     "partition": "b"
                 },
-<<<<<<< HEAD
-                "size": 479,
-=======
                 "size": size,
->>>>>>> 9861282e
                 "modificationTime": 0,
                 "dataChange": true
             }
